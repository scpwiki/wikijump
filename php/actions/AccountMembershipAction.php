--- conflicted
+++ resolved
@@ -33,8 +33,6 @@
 use DB\AdminPeer;
 use DB\ModeratorPeer;
 
-<<<<<<< HEAD
-class AccountMembershipAction extends SmartyAction
 {
 
     public static $forbiddenUnixNames = array(
@@ -367,332 +365,4 @@
 
         $runData->ajaxResponseAdd('unixName', $site->getUnixName());
     }
-=======
-class AccountMembershipAction extends SmartyAction {
-
-	public static $forbiddenUnixNames = array(
-		'/^www[0-9]*$/',
-		'/^[0-9]*www$/',
-		'/^www\-/',
-		'/^community\-/',
-		'/^mail$/',
-		'/^\-/',
-		'/\-$/',
-		'/^lab(s)?$/',
-		'/^open$/',
-		'/^dev$/',
-		'/^blog$/',
-		'/wikidot/',
-		'/^pro$/',
-		'/^mail$/',
-		'/michalfrackowiak/',
-		'/michal\-frackowiak/',
-		'/^film$/',
-		'/^web$/',
-		'/^ssl$/',
-		'/^payment[s]?$/',
-		'/^pay$/',
-		'/^service[s]?$/',
-		'/^redbeard$/',
-		'/^photo$/',
-		'/^img$/',
-		'/^fotoforum$/',
-		'/^stat[s]?$/',
-		'/^your\-?site$/',
-		'/^template\-/'
-
-		);
-
-	public function isAllowed($runData){
-		$userId = $runData->getUserId();
-		if($userId == null || $userId <1){
-			throw new WDPermissionException(_("Not allowed. You should login first."));
-		}
-		return true;
-	}
-
-	public function perform($runData){}
-
-	public function acceptInvitationEvent($runData){
-		$pl = $runData->getParameterList();
-		$invitationId = $pl->getParameterValue("invitation_id");
-		$userId = $runData->getUserId();
-		$user = $runData->getUser();
-
-		$invitation = MemberInvitationPeer::instance()->selectByPrimaryKey($invitationId);
-		$site = SitePeer::instance()->selectByPrimaryKey($invitation->getSiteId());
-		if($invitation == null || $invitation->getUserId() != $userId || $site == null){
-			throw new ProcessException(_("Invitation cannot be found."), "no_invitation");
-		}
-
-		if($site->getPrivate()){
-			$settings = $site->getSettings();
-			$maxMembers = $settings->getMaxPrivateMembers();
-			$c = new Criteria();
-			$c->add("site_id", $site->getSiteId());
-			$cmem = MemberPeer::instance()->selectCount($c);
-			if($cmem >= $maxMembers){
-				throw new ProcessException(sprintf(_('Sorry, at the moment max %d member limit apply for private Wikis. The Site would have to be upgraded to allow more members.'), $maxMembers));
-			}
-		}
-		// all ok... ;-)
-
-		$db = Database::connection();
-		$db->begin();
-		// create membership
-		$member = new Member();
-		$member->setUserId($userId);
-		$member->setSiteId($invitation->getSiteId());
-		$member->setDateJoined(new ODate());
-
-		$member->save();
-
-		$ml = new MembershipLink();
-		$ml->setUserId($userId);
-		$ml->setSiteId($invitation->getSiteId());
-		$ml->setDate(new ODate());
-		$ml->setType('INTERNAL_INVITATION');
-		$ml->setByUserId($invitation->getByUserId());
-		$ml->save();
-
-		// remove application (if any)
-		$c = new Criteria();
-		$c->add("site_id", $site->getSiteId());
-		$c->add("user_id", $userId);
-
-		MemberApplicationPeer::instance()->delete($c);
-
-		MemberInvitationPeer::instance()->deleteByPrimaryKey($invitationId);
-		$runData->ajaxResponseAdd("message", _('Now you are a member of the site').' <a href='.GlobalProperties::$HTTP_SCHEMA . '://' . htmlspecialchars($site->getDomain()).'">'.htmlspecialchars($site->getName()).'</a>');
-
-		AdminNotificationMaker::instance()->memberInvitationAccepted($site, $user);
-		$db->commit();
-	}
-
-	public function throwAwayInvitationEvent($runData){
-		$pl = $runData->getParameterList();
-		$invitationId = $pl->getParameterValue("invitation_id");
-		$userId = $runData->getUserId();
-		$user = $runData->getUser();
-
-		$db = Database::connection();
-		$db->begin();
-
-		$invitation = MemberInvitationPeer::instance()->selectByPrimaryKey($invitationId);
-		$site = SitePeer::instance()->selectByPrimaryKey($invitation->getSiteId());
-		if($invitation == null || $invitation->getUserId() != $userId || $site == null){
-			throw new ProcessException(_("Invitation cannot be found."), "no_invitation");
-		}
-
-		$c = new Criteria();
-		$c->add("invitation_id", $invitationId);
-		$c->add("user_id", $userId);
-		MemberInvitationPeer::instance()->delete($c);
-		AdminNotificationMaker::instance()->memberInvitationDeclined($site, $user);
-		$db->commit();
-	}
-
-	public function signOffEvent($runData){
-		// remove the membership AND adminship AND moderatorship
-
-		$siteId = $runData->getParameterList()->getParameterValue("site_id");
-		$userId = $runData->getUserId();
-		$user = $runData->getUser();
-		$c = new Criteria();
-		$c->add("user_id", $userId);
-		$c->add("site_id", $siteId);
-
-		$db = Database::connection();
-		$db->begin();
-
-		// check if admin
-
-		$admin =  AdminPeer::instance()->selectOne($c);
-
-		if($admin && $admin->getFounder()){
-			throw new ProcessException(_("You have founded this site - sorry, you cannot resign."), "founder_nonremovable");
-		}
-
-		if($admin){
-			// check if not the last admin!!!
-			$c2 = new Criteria();
-			$c2->add("site_id", $siteId);
-			$acount = AdminPeer::instance()->selectCount($c2);
-			if($acount == 1){
-				$runData->ajaxResponseAdd("status", "last_admin");
-				$runData->ajaxResponseAdd("message", _("You cannot simply resign - you are the last admin of this site!"));
-				$db->commit();
-				return;
-			}
-		}
-
-		MemberPeer::instance()->delete($c);
-		ModeratorPeer::instance()->delete($c);
-		AdminPeer::instance()->delete($c);
-
-		$site = SitePeer::instance()->selectByPrimaryKey($siteId);
-		AdminNotificationMaker::instance()->memberResigned($site, $user);
-
-		$db->commit();
-	}
-
-	public function adminResignEvent($runData){
-		$siteId = $runData->getParameterList()->getParameterValue("site_id");
-		$userId = $runData->getUserId();
-
-		$db = Database::connection();
-		$db->begin();
-
-		$c = new Criteria();
-		$c->add("user_id", $userId);
-		$c->add("site_id", $siteId);
-		$admin = AdminPeer::instance()->selectOne($c);
-
-		if($admin && $admin->getFounder()){
-			throw new ProcessException(_("You have founded this site - sorry, you cannot resign."), "founder_nonremovable");
-		}
-
-		// you cannot resign if you are the last admin...
-		$c2 = new Criteria();
-		$c2->add("site_id", $siteId);
-		$acount = AdminPeer::instance()->selectCount($c2);
-		if( $acount == 1){
-			$runData->ajaxResponseAdd("status", "last_admin");
-			$runData->ajaxResponseAdd("message", _("You cannot simply resign - you are the last admin of this site!"));
-			$db->commit();
-			return;
-		}
-
-		$c = new Criteria();
-		$c->add("user_id", $userId);
-		$c->add("site_id", $siteId);
-		AdminPeer::instance()->delete($c);
-
-		$site = SitePeer::instance()->selectByPrimaryKey($siteId);
-		$user = $runData->getUser();
-		AdminNotificationMaker::instance()->adminResigned($site, $user);
-
-		$db->commit();
-	}
-
-	public function moderatorResignEvent($runData){
-		$siteId = $runData->getParameterList()->getParameterValue("site_id");
-		$userId = $runData->getUserId();
-
-		$db = Database::connection();
-		$db->begin();
-
-		$c = new Criteria();
-		$c->add("user_id", $userId);
-		$c->add("site_id", $siteId);
-		ModeratorPeer::instance()->delete($c);
-
-		$site = SitePeer::instance()->selectByPrimaryKey($siteId);
-		$user = $runData->getUser();
-		AdminNotificationMaker::instance()->moderatorResigned($site, $user);
-
-		$db->commit();
-	}
-
-	public function removeApplicationEvent($runData){
-		$siteId = $runData->getParameterList()->getParameterValue("site_id");
-		$userId = $runData->getUserId();
-
-		$db = Database::connection();
-		$db->begin();
-
-		$c = new Criteria();
-		$c->add("user_id", $userId);
-		$c->add("site_id", $siteId);
-		MemberApplicationPeer::instance()->delete($c);
-
-		$db->commit();
-	}
-
-	public function restoreSiteEvent($runData){
-		$pl = $runData->getParameterList();
-		$siteId = $pl->getParameterValue('siteId');
-		$unixName = trim($pl->getParameterValue('unixName'));
-
-		$c = new Criteria();
-		$c->add('site_id', $siteId);
-		$c->add('deleted', true);
-		$site = SitePeer::instance()->selectOne($c);
-
-		if(!$site){
-			throw new ProcessException(_('Error selecting a site to restore.'));
-		}
-
-		// check if allowed
-		$user = $runData->getUser();
-
-		$c = new Criteria();
-		$c->add("user_id", $user->getUserId());
-		$c->add("site_id", $site->getSiteId());
-		$c->add("founder", true);
-		$rel = AdminPeer::instance()->selectOne($c);
-
-		if(!$rel){
-			throw new ProcessException(_("Sorry, you have no permissions to restore this site."));
-		}
-
-		$db = Database::connection();
-		$db->begin();
-
-		// validate unix name
-		$errors = array();
-		if($unixName === null || strlen($unixName)<3 || strlen(WDStringUtils::toUnixName($unixName)) < 3){
-			$errors['unixname'] = _("Web address must be present and should be at least 3 characters long.");
-		}elseif(strlen($unixName)>30){
-			$errors['unixname']	 = _("Web address name should not be longer than 30 characters.");
-		}elseif(preg_match("/^[a-z0-9\-]+$/", $unixName) == 0){
-			$errors['unixname']	= _('Only lowercase alphanumeric and "-" (dash) characters allowed in the web address.');
-		}elseif(preg_match("/\-\-/", $unixName) !== 0){
-			$errors['unixname']	= _('Only lowercase alphanumeric and "-" (dash) characters allowed in the web address. Double-dash (--) is not allowed.');
-		}else{
-
-			$unixName = WDStringUtils::toUnixName($unixName);
-
-			if(!$runData->getUser()->getSuperAdmin()){
-			 	//	handle forbidden names
-			 	$forbiddenUnixNames = explode("\n", file_get_contents(WIKIDOT_ROOT.'/conf/forbidden_site_names.conf'));
-				foreach($forbiddenUnixNames as $f){
-					if(preg_match($f, $unixName) >0){
-						$errors['unixname']	= _('For some reason this web address is not allowed or is reserved for future use.');
-					}
-				}
-			}
-
-			// check if the domain is not taken.
-			$c = new Criteria();
-			$c->add("unix_name", $unixName);
-			$ss = SitePeer::instance()->selectOne($c);
-			if($ss){
-				$errors['unixname'] = _('Sorry, this web address is already used by another site.');
-
-			}
-
-		}
-
-		if(isset($errors['unixname'])){
-			throw new ProcessException($errors['unixname']);
-		}
-
-		$oldUnixName = $site->getUnixName();
-		$oldLocalPath = $site->getLocalFilesPath();
-		$site->setUnixName($unixName);
-		// 	rename the files
-		mkdirfull(dirname($site->getLocalFilesPath()));
-		@rename($oldLocalPath, $site->getLocalFilesPath());
-
-		$site->setDeleted(false);
-		$site->setCustomDomain(null);
-		$site->save();
-
-		$db->commit();
-
-		$runData->ajaxResponseAdd('unixName', $site->getUnixName());
-	}
-
->>>>>>> c8652d4d
 }