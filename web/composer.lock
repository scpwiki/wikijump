{
    "_readme": [
        "This file locks the dependencies of your project to a known state",
        "Read more about it at https://getcomposer.org/doc/01-basic-usage.md#installing-dependencies",
        "This file is @generated automatically"
    ],
    "content-hash": "c9bf6676c53942783f74caf61301d2b4",
    "packages": [
        {
            "name": "asm89/stack-cors",
            "version": "v2.0.3",
            "source": {
                "type": "git",
                "url": "https://github.com/asm89/stack-cors.git",
                "reference": "9cb795bf30988e8c96dd3c40623c48a877bc6714"
            },
            "dist": {
                "type": "zip",
                "url": "https://api.github.com/repos/asm89/stack-cors/zipball/9cb795bf30988e8c96dd3c40623c48a877bc6714",
                "reference": "9cb795bf30988e8c96dd3c40623c48a877bc6714",
                "shasum": ""
            },
            "require": {
                "php": "^7.0|^8.0",
                "symfony/http-foundation": "~2.7|~3.0|~4.0|~5.0",
                "symfony/http-kernel": "~2.7|~3.0|~4.0|~5.0"
            },
            "require-dev": {
                "phpunit/phpunit": "^6|^7|^8|^9",
                "squizlabs/php_codesniffer": "^3.5"
            },
            "type": "library",
            "extra": {
                "branch-alias": {
                    "dev-master": "2.0-dev"
                }
            },
            "autoload": {
                "psr-4": {
                    "Asm89\\Stack\\": "src/"
                }
            },
            "notification-url": "https://packagist.org/downloads/",
            "license": [
                "MIT"
            ],
            "authors": [
                {
                    "name": "Alexander",
                    "email": "iam.asm89@gmail.com"
                }
            ],
            "description": "Cross-origin resource sharing library and stack middleware",
            "homepage": "https://github.com/asm89/stack-cors",
            "keywords": [
                "cors",
                "stack"
            ],
            "support": {
                "issues": "https://github.com/asm89/stack-cors/issues",
                "source": "https://github.com/asm89/stack-cors/tree/v2.0.3"
            },
            "time": "2021-03-11T06:42:03+00:00"
        },
        {
            "name": "bacon/bacon-qr-code",
            "version": "2.0.3",
            "source": {
                "type": "git",
                "url": "https://github.com/Bacon/BaconQrCode.git",
                "reference": "3e9d791b67d0a2912922b7b7c7312f4b37af41e4"
            },
            "dist": {
                "type": "zip",
                "url": "https://api.github.com/repos/Bacon/BaconQrCode/zipball/3e9d791b67d0a2912922b7b7c7312f4b37af41e4",
                "reference": "3e9d791b67d0a2912922b7b7c7312f4b37af41e4",
                "shasum": ""
            },
            "require": {
                "dasprid/enum": "^1.0.3",
                "ext-iconv": "*",
                "php": "^7.1 || ^8.0"
            },
            "require-dev": {
                "phly/keep-a-changelog": "^1.4",
                "phpunit/phpunit": "^7 | ^8 | ^9",
                "squizlabs/php_codesniffer": "^3.4"
            },
            "suggest": {
                "ext-imagick": "to generate QR code images"
            },
            "type": "library",
            "autoload": {
                "psr-4": {
                    "BaconQrCode\\": "src/"
                }
            },
            "notification-url": "https://packagist.org/downloads/",
            "license": [
                "BSD-2-Clause"
            ],
            "authors": [
                {
                    "name": "Ben Scholzen 'DASPRiD'",
                    "email": "mail@dasprids.de",
                    "homepage": "https://dasprids.de/",
                    "role": "Developer"
                }
            ],
            "description": "BaconQrCode is a QR code generator for PHP.",
            "homepage": "https://github.com/Bacon/BaconQrCode",
            "time": "2020-10-30T02:02:47+00:00"
        },
        {
            "name": "brick/math",
            "version": "0.9.2",
            "source": {
                "type": "git",
                "url": "https://github.com/brick/math.git",
                "reference": "dff976c2f3487d42c1db75a3b180e2b9f0e72ce0"
            },
            "dist": {
                "type": "zip",
                "url": "https://api.github.com/repos/brick/math/zipball/dff976c2f3487d42c1db75a3b180e2b9f0e72ce0",
                "reference": "dff976c2f3487d42c1db75a3b180e2b9f0e72ce0",
                "shasum": ""
            },
            "require": {
                "ext-json": "*",
                "php": "^7.1 || ^8.0"
            },
            "require-dev": {
                "php-coveralls/php-coveralls": "^2.2",
                "phpunit/phpunit": "^7.5.15 || ^8.5 || ^9.0",
                "vimeo/psalm": "4.3.2"
            },
            "type": "library",
            "autoload": {
                "psr-4": {
                    "Brick\\Math\\": "src/"
                }
            },
            "notification-url": "https://packagist.org/downloads/",
            "license": [
                "MIT"
            ],
            "description": "Arbitrary-precision arithmetic library",
            "keywords": [
                "Arbitrary-precision",
                "BigInteger",
                "BigRational",
                "arithmetic",
                "bigdecimal",
                "bignum",
                "brick",
                "math"
            ],
            "support": {
                "issues": "https://github.com/brick/math/issues",
                "source": "https://github.com/brick/math/tree/0.9.2"
            },
            "funding": [
                {
                    "url": "https://tidelift.com/funding/github/packagist/brick/math",
                    "type": "tidelift"
                }
            ],
            "time": "2021-01-20T22:51:39+00:00"
        },
        {
            "name": "cerdic/css-tidy",
            "version": "v1.7.3",
            "source": {
                "type": "git",
                "url": "https://github.com/Cerdic/CSSTidy.git",
                "reference": "919411b2c16ab985f7c61e0d9bb6c35d080f6cf6"
            },
            "dist": {
                "type": "zip",
                "url": "https://api.github.com/repos/Cerdic/CSSTidy/zipball/919411b2c16ab985f7c61e0d9bb6c35d080f6cf6",
                "reference": "919411b2c16ab985f7c61e0d9bb6c35d080f6cf6",
                "shasum": ""
            },
            "require": {
                "php": "^5.4.0 || ^7"
            },
            "require-dev": {
                "pear/text_diff": "^1.2",
                "simpletest/simpletest": "^1.1"
            },
            "bin": [
                "bin/pcsstidy"
            ],
            "type": "library",
            "autoload": {
                "classmap": [
                    "class.csstidy_optimise.php",
                    "class.csstidy_print.php",
                    "class.csstidy.php"
                ]
            },
            "notification-url": "https://packagist.org/downloads/",
            "license": [
                "LGPL-2.1-or-later"
            ],
            "authors": [
                {
                    "name": "Cédric MORIN",
                    "email": "changeme@mailinator.com"
                }
            ],
            "description": "CSSTidy is a CSS minifier",
            "support": {
                "issues": "https://github.com/Cerdic/CSSTidy/issues",
                "source": "https://github.com/Cerdic/CSSTidy/tree/v1.7.3"
            },
            "time": "2020-11-03T13:08:18+00:00"
        },
        {
            "name": "dasprid/enum",
            "version": "1.0.3",
            "source": {
                "type": "git",
                "url": "https://github.com/DASPRiD/Enum.git",
                "reference": "5abf82f213618696dda8e3bf6f64dd042d8542b2"
            },
            "dist": {
                "type": "zip",
                "url": "https://api.github.com/repos/DASPRiD/Enum/zipball/5abf82f213618696dda8e3bf6f64dd042d8542b2",
                "reference": "5abf82f213618696dda8e3bf6f64dd042d8542b2",
                "shasum": ""
            },
            "require-dev": {
                "phpunit/phpunit": "^7 | ^8 | ^9",
                "squizlabs/php_codesniffer": "^3.4"
            },
            "type": "library",
            "autoload": {
                "psr-4": {
                    "DASPRiD\\Enum\\": "src/"
                }
            },
            "notification-url": "https://packagist.org/downloads/",
            "license": [
                "BSD-2-Clause"
            ],
            "authors": [
                {
                    "name": "Ben Scholzen 'DASPRiD'",
                    "email": "mail@dasprids.de",
                    "homepage": "https://dasprids.de/",
                    "role": "Developer"
                }
            ],
            "description": "PHP 7.1 enum implementation",
            "keywords": [
                "enum",
                "map"
            ],
            "time": "2020-10-02T16:03:48+00:00"
        },
        {
            "name": "doctrine/inflector",
            "version": "2.0.3",
            "source": {
                "type": "git",
                "url": "https://github.com/doctrine/inflector.git",
                "reference": "9cf661f4eb38f7c881cac67c75ea9b00bf97b210"
            },
            "dist": {
                "type": "zip",
                "url": "https://api.github.com/repos/doctrine/inflector/zipball/9cf661f4eb38f7c881cac67c75ea9b00bf97b210",
                "reference": "9cf661f4eb38f7c881cac67c75ea9b00bf97b210",
                "shasum": ""
            },
            "require": {
                "php": "^7.2 || ^8.0"
            },
            "require-dev": {
                "doctrine/coding-standard": "^7.0",
                "phpstan/phpstan": "^0.11",
                "phpstan/phpstan-phpunit": "^0.11",
                "phpstan/phpstan-strict-rules": "^0.11",
                "phpunit/phpunit": "^7.0 || ^8.0 || ^9.0"
            },
            "type": "library",
            "extra": {
                "branch-alias": {
                    "dev-master": "2.0.x-dev"
                }
            },
            "autoload": {
                "psr-4": {
                    "Doctrine\\Inflector\\": "lib/Doctrine/Inflector"
                }
            },
            "notification-url": "https://packagist.org/downloads/",
            "license": [
                "MIT"
            ],
            "authors": [
                {
                    "name": "Guilherme Blanco",
                    "email": "guilhermeblanco@gmail.com"
                },
                {
                    "name": "Roman Borschel",
                    "email": "roman@code-factory.org"
                },
                {
                    "name": "Benjamin Eberlei",
                    "email": "kontakt@beberlei.de"
                },
                {
                    "name": "Jonathan Wage",
                    "email": "jonwage@gmail.com"
                },
                {
                    "name": "Johannes Schmitt",
                    "email": "schmittjoh@gmail.com"
                }
            ],
            "description": "PHP Doctrine Inflector is a small library that can perform string manipulations with regard to upper/lowercase and singular/plural forms of words.",
            "homepage": "https://www.doctrine-project.org/projects/inflector.html",
            "keywords": [
                "inflection",
                "inflector",
                "lowercase",
                "manipulation",
                "php",
                "plural",
                "singular",
                "strings",
                "uppercase",
                "words"
            ],
            "support": {
                "issues": "https://github.com/doctrine/inflector/issues",
                "source": "https://github.com/doctrine/inflector/tree/2.0.x"
            },
            "funding": [
                {
                    "url": "https://www.doctrine-project.org/sponsorship.html",
                    "type": "custom"
                },
                {
                    "url": "https://www.patreon.com/phpdoctrine",
                    "type": "patreon"
                },
                {
                    "url": "https://tidelift.com/funding/github/packagist/doctrine%2Finflector",
                    "type": "tidelift"
                }
            ],
            "time": "2020-05-29T15:13:26+00:00"
        },
        {
            "name": "doctrine/lexer",
            "version": "1.2.1",
            "source": {
                "type": "git",
                "url": "https://github.com/doctrine/lexer.git",
                "reference": "e864bbf5904cb8f5bb334f99209b48018522f042"
            },
            "dist": {
                "type": "zip",
                "url": "https://api.github.com/repos/doctrine/lexer/zipball/e864bbf5904cb8f5bb334f99209b48018522f042",
                "reference": "e864bbf5904cb8f5bb334f99209b48018522f042",
                "shasum": ""
            },
            "require": {
                "php": "^7.2 || ^8.0"
            },
            "require-dev": {
                "doctrine/coding-standard": "^6.0",
                "phpstan/phpstan": "^0.11.8",
                "phpunit/phpunit": "^8.2"
            },
            "type": "library",
            "extra": {
                "branch-alias": {
                    "dev-master": "1.2.x-dev"
                }
            },
            "autoload": {
                "psr-4": {
                    "Doctrine\\Common\\Lexer\\": "lib/Doctrine/Common/Lexer"
                }
            },
            "notification-url": "https://packagist.org/downloads/",
            "license": [
                "MIT"
            ],
            "authors": [
                {
                    "name": "Guilherme Blanco",
                    "email": "guilhermeblanco@gmail.com"
                },
                {
                    "name": "Roman Borschel",
                    "email": "roman@code-factory.org"
                },
                {
                    "name": "Johannes Schmitt",
                    "email": "schmittjoh@gmail.com"
                }
            ],
            "description": "PHP Doctrine Lexer parser library that can be used in Top-Down, Recursive Descent Parsers.",
            "homepage": "https://www.doctrine-project.org/projects/lexer.html",
            "keywords": [
                "annotations",
                "docblock",
                "lexer",
                "parser",
                "php"
            ],
            "support": {
                "issues": "https://github.com/doctrine/lexer/issues",
                "source": "https://github.com/doctrine/lexer/tree/1.2.1"
            },
            "funding": [
                {
                    "url": "https://www.doctrine-project.org/sponsorship.html",
                    "type": "custom"
                },
                {
                    "url": "https://www.patreon.com/phpdoctrine",
                    "type": "patreon"
                },
                {
                    "url": "https://tidelift.com/funding/github/packagist/doctrine%2Flexer",
                    "type": "tidelift"
                }
            ],
            "time": "2020-05-25T17:44:05+00:00"
        },
        {
            "name": "dragonmantank/cron-expression",
            "version": "v3.1.0",
            "source": {
                "type": "git",
                "url": "https://github.com/dragonmantank/cron-expression.git",
                "reference": "7a8c6e56ab3ffcc538d05e8155bb42269abf1a0c"
            },
            "dist": {
                "type": "zip",
                "url": "https://api.github.com/repos/dragonmantank/cron-expression/zipball/7a8c6e56ab3ffcc538d05e8155bb42269abf1a0c",
                "reference": "7a8c6e56ab3ffcc538d05e8155bb42269abf1a0c",
                "shasum": ""
            },
            "require": {
                "php": "^7.2|^8.0",
                "webmozart/assert": "^1.7.0"
            },
            "replace": {
                "mtdowling/cron-expression": "^1.0"
            },
            "require-dev": {
                "phpstan/extension-installer": "^1.0",
                "phpstan/phpstan": "^0.12",
                "phpstan/phpstan-webmozart-assert": "^0.12.7",
                "phpunit/phpunit": "^7.0|^8.0|^9.0"
            },
            "type": "library",
            "autoload": {
                "psr-4": {
                    "Cron\\": "src/Cron/"
                }
            },
            "notification-url": "https://packagist.org/downloads/",
            "license": [
                "MIT"
            ],
            "authors": [
                {
                    "name": "Chris Tankersley",
                    "email": "chris@ctankersley.com",
                    "homepage": "https://github.com/dragonmantank"
                }
            ],
            "description": "CRON for PHP: Calculate the next or previous run date and determine if a CRON expression is due",
            "keywords": [
                "cron",
                "schedule"
            ],
            "support": {
                "issues": "https://github.com/dragonmantank/cron-expression/issues",
                "source": "https://github.com/dragonmantank/cron-expression/tree/v3.1.0"
            },
            "funding": [
                {
                    "url": "https://github.com/dragonmantank",
                    "type": "github"
                }
            ],
            "time": "2020-11-24T19:55:57+00:00"
        },
        {
            "name": "egulias/email-validator",
            "version": "2.1.25",
            "source": {
                "type": "git",
                "url": "https://github.com/egulias/EmailValidator.git",
                "reference": "0dbf5d78455d4d6a41d186da50adc1122ec066f4"
            },
            "dist": {
                "type": "zip",
                "url": "https://api.github.com/repos/egulias/EmailValidator/zipball/0dbf5d78455d4d6a41d186da50adc1122ec066f4",
                "reference": "0dbf5d78455d4d6a41d186da50adc1122ec066f4",
                "shasum": ""
            },
            "require": {
                "doctrine/lexer": "^1.0.1",
                "php": ">=5.5",
                "symfony/polyfill-intl-idn": "^1.10"
            },
            "require-dev": {
                "dominicsayers/isemail": "^3.0.7",
                "phpunit/phpunit": "^4.8.36|^7.5.15",
                "satooshi/php-coveralls": "^1.0.1"
            },
            "suggest": {
                "ext-intl": "PHP Internationalization Libraries are required to use the SpoofChecking validation"
            },
            "type": "library",
            "extra": {
                "branch-alias": {
                    "dev-master": "2.1.x-dev"
                }
            },
            "autoload": {
                "psr-4": {
                    "Egulias\\EmailValidator\\": "src"
                }
            },
            "notification-url": "https://packagist.org/downloads/",
            "license": [
                "MIT"
            ],
            "authors": [
                {
                    "name": "Eduardo Gulias Davis"
                }
            ],
            "description": "A library for validating emails against several RFCs",
            "homepage": "https://github.com/egulias/EmailValidator",
            "keywords": [
                "email",
                "emailvalidation",
                "emailvalidator",
                "validation",
                "validator"
            ],
            "support": {
                "issues": "https://github.com/egulias/EmailValidator/issues",
                "source": "https://github.com/egulias/EmailValidator/tree/2.1.25"
            },
            "funding": [
                {
                    "url": "https://github.com/egulias",
                    "type": "github"
                }
            ],
            "time": "2020-12-29T14:50:06+00:00"
        },
        {
            "name": "ezyang/htmlpurifier",
            "version": "v4.13.0",
            "source": {
                "type": "git",
                "url": "https://github.com/ezyang/htmlpurifier.git",
                "reference": "08e27c97e4c6ed02f37c5b2b20488046c8d90d75"
            },
            "dist": {
                "type": "zip",
                "url": "https://api.github.com/repos/ezyang/htmlpurifier/zipball/08e27c97e4c6ed02f37c5b2b20488046c8d90d75",
                "reference": "08e27c97e4c6ed02f37c5b2b20488046c8d90d75",
                "shasum": ""
            },
            "require": {
                "php": ">=5.2"
            },
            "require-dev": {
                "simpletest/simpletest": "dev-master#72de02a7b80c6bb8864ef9bf66d41d2f58f826bd"
            },
            "type": "library",
            "autoload": {
                "psr-0": {
                    "HTMLPurifier": "library/"
                },
                "files": [
                    "library/HTMLPurifier.composer.php"
                ],
                "exclude-from-classmap": [
                    "/library/HTMLPurifier/Language/"
                ]
            },
            "notification-url": "https://packagist.org/downloads/",
            "license": [
                "LGPL-2.1-or-later"
            ],
            "authors": [
                {
                    "name": "Edward Z. Yang",
                    "email": "admin@htmlpurifier.org",
                    "homepage": "http://ezyang.com"
                }
            ],
            "description": "Standards compliant HTML filter written in PHP",
            "homepage": "http://htmlpurifier.org/",
            "keywords": [
                "html"
            ],
            "support": {
                "issues": "https://github.com/ezyang/htmlpurifier/issues",
                "source": "https://github.com/ezyang/htmlpurifier/tree/master"
            },
            "time": "2020-06-29T00:56:53+00:00"
        },
        {
            "name": "fideloper/proxy",
            "version": "4.4.1",
            "source": {
                "type": "git",
                "url": "https://github.com/fideloper/TrustedProxy.git",
                "reference": "c073b2bd04d1c90e04dc1b787662b558dd65ade0"
            },
            "dist": {
                "type": "zip",
                "url": "https://api.github.com/repos/fideloper/TrustedProxy/zipball/c073b2bd04d1c90e04dc1b787662b558dd65ade0",
                "reference": "c073b2bd04d1c90e04dc1b787662b558dd65ade0",
                "shasum": ""
            },
            "require": {
                "illuminate/contracts": "^5.0|^6.0|^7.0|^8.0|^9.0",
                "php": ">=5.4.0"
            },
            "require-dev": {
                "illuminate/http": "^5.0|^6.0|^7.0|^8.0|^9.0",
                "mockery/mockery": "^1.0",
                "phpunit/phpunit": "^6.0"
            },
            "type": "library",
            "extra": {
                "laravel": {
                    "providers": [
                        "Fideloper\\Proxy\\TrustedProxyServiceProvider"
                    ]
                }
            },
            "autoload": {
                "psr-4": {
                    "Fideloper\\Proxy\\": "src/"
                }
            },
            "notification-url": "https://packagist.org/downloads/",
            "license": [
                "MIT"
            ],
            "authors": [
                {
                    "name": "Chris Fidao",
                    "email": "fideloper@gmail.com"
                }
            ],
            "description": "Set trusted proxies for Laravel",
            "keywords": [
                "load balancing",
                "proxy",
                "trusted proxy"
            ],
            "support": {
                "issues": "https://github.com/fideloper/TrustedProxy/issues",
                "source": "https://github.com/fideloper/TrustedProxy/tree/4.4.1"
            },
            "time": "2020-10-22T13:48:01+00:00"
        },
        {
            "name": "fruitcake/laravel-cors",
            "version": "v2.0.3",
            "source": {
                "type": "git",
                "url": "https://github.com/fruitcake/laravel-cors.git",
                "reference": "01de0fe5f71c70d1930ee9a80385f9cc28e0f63a"
            },
            "dist": {
                "type": "zip",
                "url": "https://api.github.com/repos/fruitcake/laravel-cors/zipball/01de0fe5f71c70d1930ee9a80385f9cc28e0f63a",
                "reference": "01de0fe5f71c70d1930ee9a80385f9cc28e0f63a",
                "shasum": ""
            },
            "require": {
                "asm89/stack-cors": "^2.0.1",
                "illuminate/contracts": "^6|^7|^8|^9",
                "illuminate/support": "^6|^7|^8|^9",
                "php": ">=7.2",
                "symfony/http-foundation": "^4|^5",
                "symfony/http-kernel": "^4.3.4|^5"
            },
            "require-dev": {
                "laravel/framework": "^6|^7|^8",
                "orchestra/testbench-dusk": "^4|^5|^6",
                "phpunit/phpunit": "^6|^7|^8",
                "squizlabs/php_codesniffer": "^3.5"
            },
            "type": "library",
            "extra": {
                "branch-alias": {
                    "dev-master": "2.0-dev"
                },
                "laravel": {
                    "providers": [
                        "Fruitcake\\Cors\\CorsServiceProvider"
                    ]
                }
            },
            "autoload": {
                "psr-4": {
                    "Fruitcake\\Cors\\": "src/"
                }
            },
            "notification-url": "https://packagist.org/downloads/",
            "license": [
                "MIT"
            ],
            "authors": [
                {
                    "name": "Fruitcake",
                    "homepage": "https://fruitcake.nl"
                },
                {
                    "name": "Barry vd. Heuvel",
                    "email": "barryvdh@gmail.com"
                }
            ],
            "description": "Adds CORS (Cross-Origin Resource Sharing) headers support in your Laravel application",
            "keywords": [
                "api",
                "cors",
                "crossdomain",
                "laravel"
            ],
            "support": {
                "issues": "https://github.com/fruitcake/laravel-cors/issues",
                "source": "https://github.com/fruitcake/laravel-cors/tree/v2.0.3"
            },
            "funding": [
                {
                    "url": "https://github.com/barryvdh",
                    "type": "github"
                }
            ],
            "time": "2020-10-22T13:57:20+00:00"
        },
        {
            "name": "graham-campbell/result-type",
            "version": "v1.0.1",
            "source": {
                "type": "git",
                "url": "https://github.com/GrahamCampbell/Result-Type.git",
                "reference": "7e279d2cd5d7fbb156ce46daada972355cea27bb"
            },
            "dist": {
                "type": "zip",
                "url": "https://api.github.com/repos/GrahamCampbell/Result-Type/zipball/7e279d2cd5d7fbb156ce46daada972355cea27bb",
                "reference": "7e279d2cd5d7fbb156ce46daada972355cea27bb",
                "shasum": ""
            },
            "require": {
                "php": "^7.0|^8.0",
                "phpoption/phpoption": "^1.7.3"
            },
            "require-dev": {
                "phpunit/phpunit": "^6.5|^7.5|^8.5|^9.0"
            },
            "type": "library",
            "extra": {
                "branch-alias": {
                    "dev-master": "1.0-dev"
                }
            },
            "autoload": {
                "psr-4": {
                    "GrahamCampbell\\ResultType\\": "src/"
                }
            },
            "notification-url": "https://packagist.org/downloads/",
            "license": [
                "MIT"
            ],
            "authors": [
                {
                    "name": "Graham Campbell",
                    "email": "graham@alt-three.com"
                }
            ],
            "description": "An Implementation Of The Result Type",
            "keywords": [
                "Graham Campbell",
                "GrahamCampbell",
                "Result Type",
                "Result-Type",
                "result"
            ],
            "support": {
                "issues": "https://github.com/GrahamCampbell/Result-Type/issues",
                "source": "https://github.com/GrahamCampbell/Result-Type/tree/v1.0.1"
            },
            "funding": [
                {
                    "url": "https://github.com/GrahamCampbell",
                    "type": "github"
                },
                {
                    "url": "https://tidelift.com/funding/github/packagist/graham-campbell/result-type",
                    "type": "tidelift"
                }
            ],
            "time": "2020-04-13T13:17:36+00:00"
        },
        {
            "name": "guzzlehttp/guzzle",
            "version": "7.3.0",
            "source": {
                "type": "git",
                "url": "https://github.com/guzzle/guzzle.git",
                "reference": "7008573787b430c1c1f650e3722d9bba59967628"
            },
            "dist": {
                "type": "zip",
                "url": "https://api.github.com/repos/guzzle/guzzle/zipball/7008573787b430c1c1f650e3722d9bba59967628",
                "reference": "7008573787b430c1c1f650e3722d9bba59967628",
                "shasum": ""
            },
            "require": {
                "ext-json": "*",
                "guzzlehttp/promises": "^1.4",
                "guzzlehttp/psr7": "^1.7 || ^2.0",
                "php": "^7.2.5 || ^8.0",
                "psr/http-client": "^1.0"
            },
            "provide": {
                "psr/http-client-implementation": "1.0"
            },
            "require-dev": {
                "bamarni/composer-bin-plugin": "^1.4.1",
                "ext-curl": "*",
                "php-http/client-integration-tests": "^3.0",
                "phpunit/phpunit": "^8.5.5 || ^9.3.5",
                "psr/log": "^1.1"
            },
            "suggest": {
                "ext-curl": "Required for CURL handler support",
                "ext-intl": "Required for Internationalized Domain Name (IDN) support",
                "psr/log": "Required for using the Log middleware"
            },
            "type": "library",
            "extra": {
                "branch-alias": {
                    "dev-master": "7.3-dev"
                }
            },
            "autoload": {
                "psr-4": {
                    "GuzzleHttp\\": "src/"
                },
                "files": [
                    "src/functions_include.php"
                ]
            },
            "notification-url": "https://packagist.org/downloads/",
            "license": [
                "MIT"
            ],
            "authors": [
                {
                    "name": "Michael Dowling",
                    "email": "mtdowling@gmail.com",
                    "homepage": "https://github.com/mtdowling"
                },
                {
                    "name": "Márk Sági-Kazár",
                    "email": "mark.sagikazar@gmail.com",
                    "homepage": "https://sagikazarmark.hu"
                }
            ],
            "description": "Guzzle is a PHP HTTP client library",
            "homepage": "http://guzzlephp.org/",
            "keywords": [
                "client",
                "curl",
                "framework",
                "http",
                "http client",
                "psr-18",
                "psr-7",
                "rest",
                "web service"
            ],
            "support": {
                "issues": "https://github.com/guzzle/guzzle/issues",
                "source": "https://github.com/guzzle/guzzle/tree/7.3.0"
            },
            "funding": [
                {
                    "url": "https://github.com/GrahamCampbell",
                    "type": "github"
                },
                {
                    "url": "https://github.com/Nyholm",
                    "type": "github"
                },
                {
                    "url": "https://github.com/alexeyshockov",
                    "type": "github"
                },
                {
                    "url": "https://github.com/gmponos",
                    "type": "github"
                }
            ],
            "time": "2021-03-23T11:33:13+00:00"
        },
        {
            "name": "guzzlehttp/promises",
            "version": "1.4.1",
            "source": {
                "type": "git",
                "url": "https://github.com/guzzle/promises.git",
                "reference": "8e7d04f1f6450fef59366c399cfad4b9383aa30d"
            },
            "dist": {
                "type": "zip",
                "url": "https://api.github.com/repos/guzzle/promises/zipball/8e7d04f1f6450fef59366c399cfad4b9383aa30d",
                "reference": "8e7d04f1f6450fef59366c399cfad4b9383aa30d",
                "shasum": ""
            },
            "require": {
                "php": ">=5.5"
            },
            "require-dev": {
                "symfony/phpunit-bridge": "^4.4 || ^5.1"
            },
            "type": "library",
            "extra": {
                "branch-alias": {
                    "dev-master": "1.4-dev"
                }
            },
            "autoload": {
                "psr-4": {
                    "GuzzleHttp\\Promise\\": "src/"
                },
                "files": [
                    "src/functions_include.php"
                ]
            },
            "notification-url": "https://packagist.org/downloads/",
            "license": [
                "MIT"
            ],
            "authors": [
                {
                    "name": "Michael Dowling",
                    "email": "mtdowling@gmail.com",
                    "homepage": "https://github.com/mtdowling"
                }
            ],
            "description": "Guzzle promises library",
            "keywords": [
                "promise"
            ],
            "support": {
                "issues": "https://github.com/guzzle/promises/issues",
                "source": "https://github.com/guzzle/promises/tree/1.4.1"
            },
            "time": "2021-03-07T09:25:29+00:00"
        },
        {
            "name": "guzzlehttp/psr7",
            "version": "1.8.1",
            "source": {
                "type": "git",
                "url": "https://github.com/guzzle/psr7.git",
                "reference": "35ea11d335fd638b5882ff1725228b3d35496ab1"
            },
            "dist": {
                "type": "zip",
                "url": "https://api.github.com/repos/guzzle/psr7/zipball/35ea11d335fd638b5882ff1725228b3d35496ab1",
                "reference": "35ea11d335fd638b5882ff1725228b3d35496ab1",
                "shasum": ""
            },
            "require": {
                "php": ">=5.4.0",
                "psr/http-message": "~1.0",
                "ralouphie/getallheaders": "^2.0.5 || ^3.0.0"
            },
            "provide": {
                "psr/http-message-implementation": "1.0"
            },
            "require-dev": {
                "ext-zlib": "*",
                "phpunit/phpunit": "~4.8.36 || ^5.7.27 || ^6.5.14 || ^7.5.20 || ^8.5.8 || ^9.3.10"
            },
            "suggest": {
                "laminas/laminas-httphandlerrunner": "Emit PSR-7 responses"
            },
            "type": "library",
            "extra": {
                "branch-alias": {
                    "dev-master": "1.7-dev"
                }
            },
            "autoload": {
                "psr-4": {
                    "GuzzleHttp\\Psr7\\": "src/"
                },
                "files": [
                    "src/functions_include.php"
                ]
            },
            "notification-url": "https://packagist.org/downloads/",
            "license": [
                "MIT"
            ],
            "authors": [
                {
                    "name": "Michael Dowling",
                    "email": "mtdowling@gmail.com",
                    "homepage": "https://github.com/mtdowling"
                },
                {
                    "name": "Tobias Schultze",
                    "homepage": "https://github.com/Tobion"
                }
            ],
            "description": "PSR-7 message implementation that also provides common utility methods",
            "keywords": [
                "http",
                "message",
                "psr-7",
                "request",
                "response",
                "stream",
                "uri",
                "url"
            ],
            "support": {
                "issues": "https://github.com/guzzle/psr7/issues",
                "source": "https://github.com/guzzle/psr7/tree/1.8.1"
            },
            "time": "2021-03-21T16:25:00+00:00"
        },
        {
            "name": "laravel/fortify",
            "version": "v1.7.11",
            "source": {
                "type": "git",
                "url": "https://github.com/laravel/fortify.git",
                "reference": "db984992eea2286a81429c73a800c784e24e99ff"
            },
            "dist": {
                "type": "zip",
                "url": "https://api.github.com/repos/laravel/fortify/zipball/db984992eea2286a81429c73a800c784e24e99ff",
                "reference": "db984992eea2286a81429c73a800c784e24e99ff",
                "shasum": ""
            },
            "require": {
                "bacon/bacon-qr-code": "^2.0",
                "ext-json": "*",
                "illuminate/support": "^8.0",
                "php": "^7.3|^8.0",
                "pragmarx/google2fa": "^7.0|^8.0"
            },
            "require-dev": {
                "mockery/mockery": "^1.0",
                "orchestra/testbench": "^6.0",
                "phpunit/phpunit": "^9.3"
            },
            "type": "library",
            "extra": {
                "branch-alias": {
                    "dev-master": "1.x-dev"
                },
                "laravel": {
                    "providers": [
                        "Laravel\\Fortify\\FortifyServiceProvider"
                    ]
                }
            },
            "autoload": {
                "psr-4": {
                    "Laravel\\Fortify\\": "src/"
                }
            },
            "notification-url": "https://packagist.org/downloads/",
            "license": [
                "MIT"
            ],
            "authors": [
                {
                    "name": "Taylor Otwell",
                    "email": "taylor@laravel.com"
                }
            ],
            "description": "Backend controllers and scaffolding for Laravel authentication.",
            "keywords": [
                "auth",
                "laravel"
            ],
            "time": "2021-04-20T15:54:43+00:00"
        },
        {
            "name": "laravel/framework",
            "version": "v8.40.0",
            "source": {
                "type": "git",
                "url": "https://github.com/laravel/framework.git",
                "reference": "a654897ad7f97aea9d7ef292803939798c4a02a4"
            },
            "dist": {
                "type": "zip",
                "url": "https://api.github.com/repos/laravel/framework/zipball/a654897ad7f97aea9d7ef292803939798c4a02a4",
                "reference": "a654897ad7f97aea9d7ef292803939798c4a02a4",
                "shasum": ""
            },
            "require": {
                "doctrine/inflector": "^1.4|^2.0",
                "dragonmantank/cron-expression": "^3.0.2",
                "egulias/email-validator": "^2.1.10",
                "ext-json": "*",
                "ext-mbstring": "*",
                "ext-openssl": "*",
                "league/commonmark": "^1.3",
                "league/flysystem": "^1.1",
                "monolog/monolog": "^2.0",
                "nesbot/carbon": "^2.31",
                "opis/closure": "^3.6",
                "php": "^7.3|^8.0",
                "psr/container": "^1.0",
                "psr/simple-cache": "^1.0",
                "ramsey/uuid": "^4.0",
                "swiftmailer/swiftmailer": "^6.0",
                "symfony/console": "^5.1.4",
                "symfony/error-handler": "^5.1.4",
                "symfony/finder": "^5.1.4",
                "symfony/http-foundation": "^5.1.4",
                "symfony/http-kernel": "^5.1.4",
                "symfony/mime": "^5.1.4",
                "symfony/process": "^5.1.4",
                "symfony/routing": "^5.1.4",
                "symfony/var-dumper": "^5.1.4",
                "tijsverkoyen/css-to-inline-styles": "^2.2.2",
                "vlucas/phpdotenv": "^5.2",
                "voku/portable-ascii": "^1.4.8"
            },
            "conflict": {
                "tightenco/collect": "<5.5.33"
            },
            "provide": {
                "psr/container-implementation": "1.0"
            },
            "replace": {
                "illuminate/auth": "self.version",
                "illuminate/broadcasting": "self.version",
                "illuminate/bus": "self.version",
                "illuminate/cache": "self.version",
                "illuminate/collections": "self.version",
                "illuminate/config": "self.version",
                "illuminate/console": "self.version",
                "illuminate/container": "self.version",
                "illuminate/contracts": "self.version",
                "illuminate/cookie": "self.version",
                "illuminate/database": "self.version",
                "illuminate/encryption": "self.version",
                "illuminate/events": "self.version",
                "illuminate/filesystem": "self.version",
                "illuminate/hashing": "self.version",
                "illuminate/http": "self.version",
                "illuminate/log": "self.version",
                "illuminate/macroable": "self.version",
                "illuminate/mail": "self.version",
                "illuminate/notifications": "self.version",
                "illuminate/pagination": "self.version",
                "illuminate/pipeline": "self.version",
                "illuminate/queue": "self.version",
                "illuminate/redis": "self.version",
                "illuminate/routing": "self.version",
                "illuminate/session": "self.version",
                "illuminate/support": "self.version",
                "illuminate/testing": "self.version",
                "illuminate/translation": "self.version",
                "illuminate/validation": "self.version",
                "illuminate/view": "self.version"
            },
            "require-dev": {
                "aws/aws-sdk-php": "^3.155",
                "doctrine/dbal": "^2.6|^3.0",
                "filp/whoops": "^2.8",
                "guzzlehttp/guzzle": "^6.5.5|^7.0.1",
                "league/flysystem-cached-adapter": "^1.0",
                "mockery/mockery": "^1.4.2",
                "orchestra/testbench-core": "^6.8",
                "pda/pheanstalk": "^4.0",
                "phpunit/phpunit": "^8.5.8|^9.3.3",
                "predis/predis": "^1.1.1",
                "symfony/cache": "^5.1.4"
            },
            "suggest": {
                "aws/aws-sdk-php": "Required to use the SQS queue driver, DynamoDb failed job storage and SES mail driver (^3.155).",
                "brianium/paratest": "Required to run tests in parallel (^6.0).",
                "doctrine/dbal": "Required to rename columns and drop SQLite columns (^2.6|^3.0).",
                "ext-ftp": "Required to use the Flysystem FTP driver.",
                "ext-gd": "Required to use Illuminate\\Http\\Testing\\FileFactory::image().",
                "ext-memcached": "Required to use the memcache cache driver.",
                "ext-pcntl": "Required to use all features of the queue worker.",
                "ext-posix": "Required to use all features of the queue worker.",
                "ext-redis": "Required to use the Redis cache and queue drivers (^4.0|^5.0).",
                "fakerphp/faker": "Required to use the eloquent factory builder (^1.9.1).",
                "filp/whoops": "Required for friendly error pages in development (^2.8).",
                "guzzlehttp/guzzle": "Required to use the HTTP Client, Mailgun mail driver and the ping methods on schedules (^6.5.5|^7.0.1).",
                "laravel/tinker": "Required to use the tinker console command (^2.0).",
                "league/flysystem-aws-s3-v3": "Required to use the Flysystem S3 driver (^1.0).",
                "league/flysystem-cached-adapter": "Required to use the Flysystem cache (^1.0).",
                "league/flysystem-sftp": "Required to use the Flysystem SFTP driver (^1.0).",
                "mockery/mockery": "Required to use mocking (^1.4.2).",
                "nyholm/psr7": "Required to use PSR-7 bridging features (^1.2).",
                "pda/pheanstalk": "Required to use the beanstalk queue driver (^4.0).",
                "phpunit/phpunit": "Required to use assertions and run tests (^8.5.8|^9.3.3).",
                "predis/predis": "Required to use the predis connector (^1.1.2).",
                "psr/http-message": "Required to allow Storage::put to accept a StreamInterface (^1.0).",
                "pusher/pusher-php-server": "Required to use the Pusher broadcast driver (^4.0|^5.0).",
                "symfony/cache": "Required to PSR-6 cache bridge (^5.1.4).",
                "symfony/filesystem": "Required to enable support for relative symbolic links (^5.1.4).",
                "symfony/psr-http-message-bridge": "Required to use PSR-7 bridging features (^2.0).",
                "wildbit/swiftmailer-postmark": "Required to use Postmark mail driver (^3.0)."
            },
            "type": "library",
            "extra": {
                "branch-alias": {
                    "dev-master": "8.x-dev"
                }
            },
            "autoload": {
                "files": [
                    "src/Illuminate/Collections/helpers.php",
                    "src/Illuminate/Events/functions.php",
                    "src/Illuminate/Foundation/helpers.php",
                    "src/Illuminate/Support/helpers.php"
                ],
                "psr-4": {
                    "Illuminate\\": "src/Illuminate/",
                    "Illuminate\\Support\\": [
                        "src/Illuminate/Macroable/",
                        "src/Illuminate/Collections/"
                    ]
                }
            },
            "notification-url": "https://packagist.org/downloads/",
            "license": [
                "MIT"
            ],
            "authors": [
                {
                    "name": "Taylor Otwell",
                    "email": "taylor@laravel.com"
                }
            ],
            "description": "The Laravel Framework.",
            "homepage": "https://laravel.com",
            "keywords": [
                "framework",
                "laravel"
            ],
            "support": {
                "issues": "https://github.com/laravel/framework/issues",
                "source": "https://github.com/laravel/framework"
            },
            "time": "2021-04-28T14:38:56+00:00"
        },
        {
            "name": "laravel/socialite",
            "version": "v5.2.3",
            "source": {
                "type": "git",
                "url": "https://github.com/laravel/socialite.git",
                "reference": "1960802068f81e44b2ae9793932181cf1cb91b5c"
            },
            "dist": {
                "type": "zip",
                "url": "https://api.github.com/repos/laravel/socialite/zipball/1960802068f81e44b2ae9793932181cf1cb91b5c",
                "reference": "1960802068f81e44b2ae9793932181cf1cb91b5c",
                "shasum": ""
            },
            "require": {
                "ext-json": "*",
                "guzzlehttp/guzzle": "^6.0|^7.0",
                "illuminate/http": "^6.0|^7.0|^8.0",
                "illuminate/support": "^6.0|^7.0|^8.0",
                "league/oauth1-client": "^1.0",
                "php": "^7.2|^8.0"
            },
            "require-dev": {
                "illuminate/contracts": "^6.0|^7.0",
                "mockery/mockery": "^1.0",
                "orchestra/testbench": "^4.0|^5.0|^6.0",
                "phpunit/phpunit": "^8.0|^9.3"
            },
            "type": "library",
            "extra": {
                "branch-alias": {
                    "dev-master": "5.x-dev"
                },
                "laravel": {
                    "providers": [
                        "Laravel\\Socialite\\SocialiteServiceProvider"
                    ],
                    "aliases": {
                        "Socialite": "Laravel\\Socialite\\Facades\\Socialite"
                    }
                }
            },
            "autoload": {
                "psr-4": {
                    "Laravel\\Socialite\\": "src/"
                }
            },
            "notification-url": "https://packagist.org/downloads/",
            "license": [
                "MIT"
            ],
            "authors": [
                {
                    "name": "Taylor Otwell",
                    "email": "taylor@laravel.com"
                }
            ],
            "description": "Laravel wrapper around OAuth 1 & OAuth 2 libraries.",
            "homepage": "https://laravel.com",
            "keywords": [
                "laravel",
                "oauth"
            ],
            "time": "2021-04-06T14:38:16+00:00"
        },
        {
            "name": "laravel/tinker",
            "version": "v2.6.1",
            "source": {
                "type": "git",
                "url": "https://github.com/laravel/tinker.git",
                "reference": "04ad32c1a3328081097a181875733fa51f402083"
            },
            "dist": {
                "type": "zip",
                "url": "https://api.github.com/repos/laravel/tinker/zipball/04ad32c1a3328081097a181875733fa51f402083",
                "reference": "04ad32c1a3328081097a181875733fa51f402083",
                "shasum": ""
            },
            "require": {
                "illuminate/console": "^6.0|^7.0|^8.0",
                "illuminate/contracts": "^6.0|^7.0|^8.0",
                "illuminate/support": "^6.0|^7.0|^8.0",
                "php": "^7.2.5|^8.0",
                "psy/psysh": "^0.10.4",
                "symfony/var-dumper": "^4.3.4|^5.0"
            },
            "require-dev": {
                "mockery/mockery": "~1.3.3|^1.4.2",
                "phpunit/phpunit": "^8.5.8|^9.3.3"
            },
            "suggest": {
                "illuminate/database": "The Illuminate Database package (^6.0|^7.0|^8.0)."
            },
            "type": "library",
            "extra": {
                "branch-alias": {
                    "dev-master": "2.x-dev"
                },
                "laravel": {
                    "providers": [
                        "Laravel\\Tinker\\TinkerServiceProvider"
                    ]
                }
            },
            "autoload": {
                "psr-4": {
                    "Laravel\\Tinker\\": "src/"
                }
            },
            "notification-url": "https://packagist.org/downloads/",
            "license": [
                "MIT"
            ],
            "authors": [
                {
                    "name": "Taylor Otwell",
                    "email": "taylor@laravel.com"
                }
            ],
            "description": "Powerful REPL for the Laravel framework.",
            "keywords": [
                "REPL",
                "Tinker",
                "laravel",
                "psysh"
            ],
            "support": {
                "issues": "https://github.com/laravel/tinker/issues",
                "source": "https://github.com/laravel/tinker/tree/v2.6.1"
            },
            "time": "2021-03-02T16:53:12+00:00"
        },
        {
            "name": "league/commonmark",
            "version": "1.5.8",
            "source": {
                "type": "git",
                "url": "https://github.com/thephpleague/commonmark.git",
                "reference": "08fa59b8e4e34ea8a773d55139ae9ac0e0aecbaf"
            },
            "dist": {
                "type": "zip",
                "url": "https://api.github.com/repos/thephpleague/commonmark/zipball/08fa59b8e4e34ea8a773d55139ae9ac0e0aecbaf",
                "reference": "08fa59b8e4e34ea8a773d55139ae9ac0e0aecbaf",
                "shasum": ""
            },
            "require": {
                "ext-mbstring": "*",
                "php": "^7.1 || ^8.0"
            },
            "conflict": {
                "scrutinizer/ocular": "1.7.*"
            },
            "require-dev": {
                "cebe/markdown": "~1.0",
                "commonmark/commonmark.js": "0.29.2",
                "erusev/parsedown": "~1.0",
                "ext-json": "*",
                "github/gfm": "0.29.0",
                "michelf/php-markdown": "~1.4",
                "mikehaertl/php-shellcommand": "^1.4",
                "phpstan/phpstan": "^0.12",
                "phpunit/phpunit": "^7.5 || ^8.5 || ^9.2",
                "scrutinizer/ocular": "^1.5",
                "symfony/finder": "^4.2"
            },
            "bin": [
                "bin/commonmark"
            ],
            "type": "library",
            "autoload": {
                "psr-4": {
                    "League\\CommonMark\\": "src"
                }
            },
            "notification-url": "https://packagist.org/downloads/",
            "license": [
                "BSD-3-Clause"
            ],
            "authors": [
                {
                    "name": "Colin O'Dell",
                    "email": "colinodell@gmail.com",
                    "homepage": "https://www.colinodell.com",
                    "role": "Lead Developer"
                }
            ],
            "description": "Highly-extensible PHP Markdown parser which fully supports the CommonMark spec and Github-Flavored Markdown (GFM)",
            "homepage": "https://commonmark.thephpleague.com",
            "keywords": [
                "commonmark",
                "flavored",
                "gfm",
                "github",
                "github-flavored",
                "markdown",
                "md",
                "parser"
            ],
<<<<<<< HEAD
=======
            "support": {
                "docs": "https://commonmark.thephpleague.com/",
                "issues": "https://github.com/thephpleague/commonmark/issues",
                "rss": "https://github.com/thephpleague/commonmark/releases.atom",
                "source": "https://github.com/thephpleague/commonmark"
            },
>>>>>>> 19b276f3
            "funding": [
                {
                    "url": "https://enjoy.gitstore.app/repositories/thephpleague/commonmark",
                    "type": "custom"
                },
                {
                    "url": "https://www.colinodell.com/sponsor",
                    "type": "custom"
                },
                {
                    "url": "https://www.paypal.me/colinpodell/10.00",
                    "type": "custom"
                },
                {
                    "url": "https://github.com/colinodell",
                    "type": "github"
                },
                {
                    "url": "https://www.patreon.com/colinodell",
                    "type": "patreon"
                },
                {
                    "url": "https://tidelift.com/funding/github/packagist/league/commonmark",
                    "type": "tidelift"
                }
            ],
            "time": "2021-03-28T18:51:39+00:00"
        },
        {
            "name": "league/flysystem",
            "version": "1.1.3",
            "source": {
                "type": "git",
                "url": "https://github.com/thephpleague/flysystem.git",
                "reference": "9be3b16c877d477357c015cec057548cf9b2a14a"
            },
            "dist": {
                "type": "zip",
                "url": "https://api.github.com/repos/thephpleague/flysystem/zipball/9be3b16c877d477357c015cec057548cf9b2a14a",
                "reference": "9be3b16c877d477357c015cec057548cf9b2a14a",
                "shasum": ""
            },
            "require": {
                "ext-fileinfo": "*",
                "league/mime-type-detection": "^1.3",
                "php": "^7.2.5 || ^8.0"
            },
            "conflict": {
                "league/flysystem-sftp": "<1.0.6"
            },
            "require-dev": {
                "phpspec/prophecy": "^1.11.1",
                "phpunit/phpunit": "^8.5.8"
            },
            "suggest": {
                "ext-fileinfo": "Required for MimeType",
                "ext-ftp": "Allows you to use FTP server storage",
                "ext-openssl": "Allows you to use FTPS server storage",
                "league/flysystem-aws-s3-v2": "Allows you to use S3 storage with AWS SDK v2",
                "league/flysystem-aws-s3-v3": "Allows you to use S3 storage with AWS SDK v3",
                "league/flysystem-azure": "Allows you to use Windows Azure Blob storage",
                "league/flysystem-cached-adapter": "Flysystem adapter decorator for metadata caching",
                "league/flysystem-eventable-filesystem": "Allows you to use EventableFilesystem",
                "league/flysystem-rackspace": "Allows you to use Rackspace Cloud Files",
                "league/flysystem-sftp": "Allows you to use SFTP server storage via phpseclib",
                "league/flysystem-webdav": "Allows you to use WebDAV storage",
                "league/flysystem-ziparchive": "Allows you to use ZipArchive adapter",
                "spatie/flysystem-dropbox": "Allows you to use Dropbox storage",
                "srmklive/flysystem-dropbox-v2": "Allows you to use Dropbox storage for PHP 5 applications"
            },
            "type": "library",
            "extra": {
                "branch-alias": {
                    "dev-master": "1.1-dev"
                }
            },
            "autoload": {
                "psr-4": {
                    "League\\Flysystem\\": "src/"
                }
            },
            "notification-url": "https://packagist.org/downloads/",
            "license": [
                "MIT"
            ],
            "authors": [
                {
                    "name": "Frank de Jonge",
                    "email": "info@frenky.net"
                }
            ],
            "description": "Filesystem abstraction: Many filesystems, one API.",
            "keywords": [
                "Cloud Files",
                "WebDAV",
                "abstraction",
                "aws",
                "cloud",
                "copy.com",
                "dropbox",
                "file systems",
                "files",
                "filesystem",
                "filesystems",
                "ftp",
                "rackspace",
                "remote",
                "s3",
                "sftp",
                "storage"
            ],
            "support": {
                "issues": "https://github.com/thephpleague/flysystem/issues",
                "source": "https://github.com/thephpleague/flysystem/tree/1.x"
            },
            "funding": [
                {
                    "url": "https://offset.earth/frankdejonge",
                    "type": "other"
                }
            ],
            "time": "2020-08-23T07:39:11+00:00"
        },
        {
            "name": "league/mime-type-detection",
            "version": "1.7.0",
            "source": {
                "type": "git",
                "url": "https://github.com/thephpleague/mime-type-detection.git",
                "reference": "3b9dff8aaf7323590c1d2e443db701eb1f9aa0d3"
            },
            "dist": {
                "type": "zip",
                "url": "https://api.github.com/repos/thephpleague/mime-type-detection/zipball/3b9dff8aaf7323590c1d2e443db701eb1f9aa0d3",
                "reference": "3b9dff8aaf7323590c1d2e443db701eb1f9aa0d3",
                "shasum": ""
            },
            "require": {
                "ext-fileinfo": "*",
                "php": "^7.2 || ^8.0"
            },
            "require-dev": {
                "friendsofphp/php-cs-fixer": "^2.18",
                "phpstan/phpstan": "^0.12.68",
                "phpunit/phpunit": "^8.5.8 || ^9.3"
            },
            "type": "library",
            "autoload": {
                "psr-4": {
                    "League\\MimeTypeDetection\\": "src"
                }
            },
            "notification-url": "https://packagist.org/downloads/",
            "license": [
                "MIT"
            ],
            "authors": [
                {
                    "name": "Frank de Jonge",
                    "email": "info@frankdejonge.nl"
                }
            ],
            "description": "Mime-type detection for Flysystem",
            "support": {
                "issues": "https://github.com/thephpleague/mime-type-detection/issues",
                "source": "https://github.com/thephpleague/mime-type-detection/tree/1.7.0"
            },
            "funding": [
                {
                    "url": "https://github.com/frankdejonge",
                    "type": "github"
                },
                {
                    "url": "https://tidelift.com/funding/github/packagist/league/flysystem",
                    "type": "tidelift"
                }
            ],
            "time": "2021-01-18T20:58:21+00:00"
        },
        {
            "name": "league/oauth1-client",
            "version": "v1.9.0",
            "source": {
                "type": "git",
                "url": "https://github.com/thephpleague/oauth1-client.git",
                "reference": "1e7e6be2dc543bf466236fb171e5b20e1b06aee6"
            },
            "dist": {
                "type": "zip",
                "url": "https://api.github.com/repos/thephpleague/oauth1-client/zipball/1e7e6be2dc543bf466236fb171e5b20e1b06aee6",
                "reference": "1e7e6be2dc543bf466236fb171e5b20e1b06aee6",
                "shasum": ""
            },
            "require": {
                "ext-json": "*",
                "ext-openssl": "*",
                "guzzlehttp/guzzle": "^6.0|^7.0",
                "php": ">=7.1||>=8.0"
            },
            "require-dev": {
                "ext-simplexml": "*",
                "friendsofphp/php-cs-fixer": "^2.17",
                "mockery/mockery": "^1.3.3",
                "phpstan/phpstan": "^0.12.42",
                "phpunit/phpunit": "^7.5||9.5"
            },
            "suggest": {
                "ext-simplexml": "For decoding XML-based responses."
            },
            "type": "library",
            "extra": {
                "branch-alias": {
                    "dev-master": "1.0-dev",
                    "dev-develop": "2.0-dev"
                }
            },
            "autoload": {
                "psr-4": {
                    "League\\OAuth1\\Client\\": "src/"
                }
            },
            "notification-url": "https://packagist.org/downloads/",
            "license": [
                "MIT"
            ],
            "authors": [
                {
                    "name": "Ben Corlett",
                    "email": "bencorlett@me.com",
                    "homepage": "http://www.webcomm.com.au",
                    "role": "Developer"
                }
            ],
            "description": "OAuth 1.0 Client Library",
            "keywords": [
                "Authentication",
                "SSO",
                "authorization",
                "bitbucket",
                "identity",
                "idp",
                "oauth",
                "oauth1",
                "single sign on",
                "trello",
                "tumblr",
                "twitter"
            ],
            "time": "2021-01-20T01:40:53+00:00"
        },
        {
            "name": "monolog/monolog",
            "version": "2.2.0",
            "source": {
                "type": "git",
                "url": "https://github.com/Seldaek/monolog.git",
                "reference": "1cb1cde8e8dd0f70cc0fe51354a59acad9302084"
            },
            "dist": {
                "type": "zip",
                "url": "https://api.github.com/repos/Seldaek/monolog/zipball/1cb1cde8e8dd0f70cc0fe51354a59acad9302084",
                "reference": "1cb1cde8e8dd0f70cc0fe51354a59acad9302084",
                "shasum": ""
            },
            "require": {
                "php": ">=7.2",
                "psr/log": "^1.0.1"
            },
            "provide": {
                "psr/log-implementation": "1.0.0"
            },
            "require-dev": {
                "aws/aws-sdk-php": "^2.4.9 || ^3.0",
                "doctrine/couchdb": "~1.0@dev",
                "elasticsearch/elasticsearch": "^7",
                "graylog2/gelf-php": "^1.4.2",
                "mongodb/mongodb": "^1.8",
                "php-amqplib/php-amqplib": "~2.4",
                "php-console/php-console": "^3.1.3",
                "phpspec/prophecy": "^1.6.1",
                "phpstan/phpstan": "^0.12.59",
                "phpunit/phpunit": "^8.5",
                "predis/predis": "^1.1",
                "rollbar/rollbar": "^1.3",
                "ruflin/elastica": ">=0.90 <7.0.1",
                "swiftmailer/swiftmailer": "^5.3|^6.0"
            },
            "suggest": {
                "aws/aws-sdk-php": "Allow sending log messages to AWS services like DynamoDB",
                "doctrine/couchdb": "Allow sending log messages to a CouchDB server",
                "elasticsearch/elasticsearch": "Allow sending log messages to an Elasticsearch server via official client",
                "ext-amqp": "Allow sending log messages to an AMQP server (1.0+ required)",
                "ext-mbstring": "Allow to work properly with unicode symbols",
                "ext-mongodb": "Allow sending log messages to a MongoDB server (via driver)",
                "graylog2/gelf-php": "Allow sending log messages to a GrayLog2 server",
                "mongodb/mongodb": "Allow sending log messages to a MongoDB server (via library)",
                "php-amqplib/php-amqplib": "Allow sending log messages to an AMQP server using php-amqplib",
                "php-console/php-console": "Allow sending log messages to Google Chrome",
                "rollbar/rollbar": "Allow sending log messages to Rollbar",
                "ruflin/elastica": "Allow sending log messages to an Elastic Search server"
            },
            "type": "library",
            "extra": {
                "branch-alias": {
                    "dev-main": "2.x-dev"
                }
            },
            "autoload": {
                "psr-4": {
                    "Monolog\\": "src/Monolog"
                }
            },
            "notification-url": "https://packagist.org/downloads/",
            "license": [
                "MIT"
            ],
            "authors": [
                {
                    "name": "Jordi Boggiano",
                    "email": "j.boggiano@seld.be",
                    "homepage": "https://seld.be"
                }
            ],
            "description": "Sends your logs to files, sockets, inboxes, databases and various web services",
            "homepage": "https://github.com/Seldaek/monolog",
            "keywords": [
                "log",
                "logging",
                "psr-3"
            ],
            "support": {
                "issues": "https://github.com/Seldaek/monolog/issues",
                "source": "https://github.com/Seldaek/monolog/tree/2.2.0"
            },
            "funding": [
                {
                    "url": "https://github.com/Seldaek",
                    "type": "github"
                },
                {
                    "url": "https://tidelift.com/funding/github/packagist/monolog/monolog",
                    "type": "tidelift"
                }
            ],
            "time": "2020-12-14T13:15:25+00:00"
        },
        {
            "name": "nesbot/carbon",
            "version": "2.46.0",
            "source": {
                "type": "git",
                "url": "https://github.com/briannesbitt/Carbon.git",
                "reference": "2fd2c4a77d58a4e95234c8a61c5df1f157a91bf4"
            },
            "dist": {
                "type": "zip",
                "url": "https://api.github.com/repos/briannesbitt/Carbon/zipball/2fd2c4a77d58a4e95234c8a61c5df1f157a91bf4",
                "reference": "2fd2c4a77d58a4e95234c8a61c5df1f157a91bf4",
                "shasum": ""
            },
            "require": {
                "ext-json": "*",
                "php": "^7.1.8 || ^8.0",
                "symfony/polyfill-mbstring": "^1.0",
                "symfony/translation": "^3.4 || ^4.0 || ^5.0"
            },
            "require-dev": {
                "doctrine/orm": "^2.7",
                "friendsofphp/php-cs-fixer": "^2.14 || ^3.0",
                "kylekatarnls/multi-tester": "^2.0",
                "phpmd/phpmd": "^2.9",
                "phpstan/extension-installer": "^1.0",
                "phpstan/phpstan": "^0.12.54",
                "phpunit/phpunit": "^7.5.20 || ^8.5.14",
                "squizlabs/php_codesniffer": "^3.4"
            },
            "bin": [
                "bin/carbon"
            ],
            "type": "library",
            "extra": {
                "branch-alias": {
                    "dev-master": "2.x-dev",
                    "dev-3.x": "3.x-dev"
                },
                "laravel": {
                    "providers": [
                        "Carbon\\Laravel\\ServiceProvider"
                    ]
                },
                "phpstan": {
                    "includes": [
                        "extension.neon"
                    ]
                }
            },
            "autoload": {
                "psr-4": {
                    "Carbon\\": "src/Carbon/"
                }
            },
            "notification-url": "https://packagist.org/downloads/",
            "license": [
                "MIT"
            ],
            "authors": [
                {
                    "name": "Brian Nesbitt",
                    "email": "brian@nesbot.com",
                    "homepage": "http://nesbot.com"
                },
                {
                    "name": "kylekatarnls",
                    "homepage": "http://github.com/kylekatarnls"
                }
            ],
            "description": "An API extension for DateTime that supports 281 different languages.",
            "homepage": "http://carbon.nesbot.com",
            "keywords": [
                "date",
                "datetime",
                "time"
            ],
            "support": {
                "issues": "https://github.com/briannesbitt/Carbon/issues",
                "source": "https://github.com/briannesbitt/Carbon"
            },
            "funding": [
                {
                    "url": "https://opencollective.com/Carbon",
                    "type": "open_collective"
                },
                {
                    "url": "https://tidelift.com/funding/github/packagist/nesbot/carbon",
                    "type": "tidelift"
                }
            ],
            "time": "2021-02-24T17:30:44+00:00"
        },
        {
            "name": "nikic/php-parser",
            "version": "v4.10.4",
            "source": {
                "type": "git",
                "url": "https://github.com/nikic/PHP-Parser.git",
                "reference": "c6d052fc58cb876152f89f532b95a8d7907e7f0e"
            },
            "dist": {
                "type": "zip",
                "url": "https://api.github.com/repos/nikic/PHP-Parser/zipball/c6d052fc58cb876152f89f532b95a8d7907e7f0e",
                "reference": "c6d052fc58cb876152f89f532b95a8d7907e7f0e",
                "shasum": ""
            },
            "require": {
                "ext-tokenizer": "*",
                "php": ">=7.0"
            },
            "require-dev": {
                "ircmaxell/php-yacc": "^0.0.7",
                "phpunit/phpunit": "^6.5 || ^7.0 || ^8.0 || ^9.0"
            },
            "bin": [
                "bin/php-parse"
            ],
            "type": "library",
            "extra": {
                "branch-alias": {
                    "dev-master": "4.9-dev"
                }
            },
            "autoload": {
                "psr-4": {
                    "PhpParser\\": "lib/PhpParser"
                }
            },
            "notification-url": "https://packagist.org/downloads/",
            "license": [
                "BSD-3-Clause"
            ],
            "authors": [
                {
                    "name": "Nikita Popov"
                }
            ],
            "description": "A PHP parser written in PHP",
            "keywords": [
                "parser",
                "php"
            ],
            "support": {
                "issues": "https://github.com/nikic/PHP-Parser/issues",
                "source": "https://github.com/nikic/PHP-Parser/tree/v4.10.4"
            },
            "time": "2020-12-20T10:01:03+00:00"
        },
        {
            "name": "opis/closure",
            "version": "3.6.2",
            "source": {
                "type": "git",
                "url": "https://github.com/opis/closure.git",
                "reference": "06e2ebd25f2869e54a306dda991f7db58066f7f6"
            },
            "dist": {
                "type": "zip",
                "url": "https://api.github.com/repos/opis/closure/zipball/06e2ebd25f2869e54a306dda991f7db58066f7f6",
                "reference": "06e2ebd25f2869e54a306dda991f7db58066f7f6",
                "shasum": ""
            },
            "require": {
                "php": "^5.4 || ^7.0 || ^8.0"
            },
            "require-dev": {
                "jeremeamia/superclosure": "^2.0",
                "phpunit/phpunit": "^4.0 || ^5.0 || ^6.0 || ^7.0 || ^8.0 || ^9.0"
            },
            "type": "library",
            "extra": {
                "branch-alias": {
                    "dev-master": "3.6.x-dev"
                }
            },
            "autoload": {
                "psr-4": {
                    "Opis\\Closure\\": "src/"
                },
                "files": [
                    "functions.php"
                ]
            },
            "notification-url": "https://packagist.org/downloads/",
            "license": [
                "MIT"
            ],
            "authors": [
                {
                    "name": "Marius Sarca",
                    "email": "marius.sarca@gmail.com"
                },
                {
                    "name": "Sorin Sarca",
                    "email": "sarca_sorin@hotmail.com"
                }
            ],
            "description": "A library that can be used to serialize closures (anonymous functions) and arbitrary objects.",
            "homepage": "https://opis.io/closure",
            "keywords": [
                "anonymous functions",
                "closure",
                "function",
                "serializable",
                "serialization",
                "serialize"
            ],
            "support": {
                "issues": "https://github.com/opis/closure/issues",
                "source": "https://github.com/opis/closure/tree/3.6.2"
            },
            "time": "2021-04-09T13:42:10+00:00"
        },
        {
            "name": "paragonie/constant_time_encoding",
            "version": "v2.4.0",
            "source": {
                "type": "git",
                "url": "https://github.com/paragonie/constant_time_encoding.git",
                "reference": "f34c2b11eb9d2c9318e13540a1dbc2a3afbd939c"
            },
            "dist": {
                "type": "zip",
                "url": "https://api.github.com/repos/paragonie/constant_time_encoding/zipball/f34c2b11eb9d2c9318e13540a1dbc2a3afbd939c",
                "reference": "f34c2b11eb9d2c9318e13540a1dbc2a3afbd939c",
                "shasum": ""
            },
            "require": {
                "php": "^7|^8"
            },
            "require-dev": {
                "phpunit/phpunit": "^6|^7|^8|^9",
                "vimeo/psalm": "^1|^2|^3|^4"
            },
            "type": "library",
            "autoload": {
                "psr-4": {
                    "ParagonIE\\ConstantTime\\": "src/"
                }
            },
            "notification-url": "https://packagist.org/downloads/",
            "license": [
                "MIT"
            ],
            "authors": [
                {
                    "name": "Paragon Initiative Enterprises",
                    "email": "security@paragonie.com",
                    "homepage": "https://paragonie.com",
                    "role": "Maintainer"
                },
                {
                    "name": "Steve 'Sc00bz' Thomas",
                    "email": "steve@tobtu.com",
                    "homepage": "https://www.tobtu.com",
                    "role": "Original Developer"
                }
            ],
            "description": "Constant-time Implementations of RFC 4648 Encoding (Base-64, Base-32, Base-16)",
            "keywords": [
                "base16",
                "base32",
                "base32_decode",
                "base32_encode",
                "base64",
                "base64_decode",
                "base64_encode",
                "bin2hex",
                "encoding",
                "hex",
                "hex2bin",
                "rfc4648"
            ],
            "time": "2020-12-06T15:14:20+00:00"
        },
        {
            "name": "phpoption/phpoption",
            "version": "1.7.5",
            "source": {
                "type": "git",
                "url": "https://github.com/schmittjoh/php-option.git",
                "reference": "994ecccd8f3283ecf5ac33254543eb0ac946d525"
            },
            "dist": {
                "type": "zip",
                "url": "https://api.github.com/repos/schmittjoh/php-option/zipball/994ecccd8f3283ecf5ac33254543eb0ac946d525",
                "reference": "994ecccd8f3283ecf5ac33254543eb0ac946d525",
                "shasum": ""
            },
            "require": {
                "php": "^5.5.9 || ^7.0 || ^8.0"
            },
            "require-dev": {
                "bamarni/composer-bin-plugin": "^1.4.1",
                "phpunit/phpunit": "^4.8.35 || ^5.7.27 || ^6.5.6 || ^7.0 || ^8.0 || ^9.0"
            },
            "type": "library",
            "extra": {
                "branch-alias": {
                    "dev-master": "1.7-dev"
                }
            },
            "autoload": {
                "psr-4": {
                    "PhpOption\\": "src/PhpOption/"
                }
            },
            "notification-url": "https://packagist.org/downloads/",
            "license": [
                "Apache-2.0"
            ],
            "authors": [
                {
                    "name": "Johannes M. Schmitt",
                    "email": "schmittjoh@gmail.com"
                },
                {
                    "name": "Graham Campbell",
                    "email": "graham@alt-three.com"
                }
            ],
            "description": "Option Type for PHP",
            "keywords": [
                "language",
                "option",
                "php",
                "type"
            ],
            "support": {
                "issues": "https://github.com/schmittjoh/php-option/issues",
                "source": "https://github.com/schmittjoh/php-option/tree/1.7.5"
            },
            "funding": [
                {
                    "url": "https://github.com/GrahamCampbell",
                    "type": "github"
                },
                {
                    "url": "https://tidelift.com/funding/github/packagist/phpoption/phpoption",
                    "type": "tidelift"
                }
            ],
            "time": "2020-07-20T17:29:33+00:00"
        },
        {
            "name": "pragmarx/google2fa",
            "version": "8.0.0",
            "source": {
                "type": "git",
                "url": "https://github.com/antonioribeiro/google2fa.git",
                "reference": "26c4c5cf30a2844ba121760fd7301f8ad240100b"
            },
            "dist": {
                "type": "zip",
                "url": "https://api.github.com/repos/antonioribeiro/google2fa/zipball/26c4c5cf30a2844ba121760fd7301f8ad240100b",
                "reference": "26c4c5cf30a2844ba121760fd7301f8ad240100b",
                "shasum": ""
            },
            "require": {
                "paragonie/constant_time_encoding": "^1.0|^2.0",
                "php": "^7.1|^8.0"
            },
            "require-dev": {
                "phpstan/phpstan": "^0.12.18",
                "phpunit/phpunit": "^7.5.15|^8.5|^9.0"
            },
            "type": "library",
            "autoload": {
                "psr-4": {
                    "PragmaRX\\Google2FA\\": "src/"
                }
            },
            "notification-url": "https://packagist.org/downloads/",
            "license": [
                "MIT"
            ],
            "authors": [
                {
                    "name": "Antonio Carlos Ribeiro",
                    "email": "acr@antoniocarlosribeiro.com",
                    "role": "Creator & Designer"
                }
            ],
            "description": "A One Time Password Authentication package, compatible with Google Authenticator.",
            "keywords": [
                "2fa",
                "Authentication",
                "Two Factor Authentication",
                "google2fa"
            ],
            "time": "2020-04-05T10:47:18+00:00"
        },
        {
            "name": "psr/container",
            "version": "1.1.1",
            "source": {
                "type": "git",
                "url": "https://github.com/php-fig/container.git",
                "reference": "8622567409010282b7aeebe4bb841fe98b58dcaf"
            },
            "dist": {
                "type": "zip",
                "url": "https://api.github.com/repos/php-fig/container/zipball/8622567409010282b7aeebe4bb841fe98b58dcaf",
                "reference": "8622567409010282b7aeebe4bb841fe98b58dcaf",
                "shasum": ""
            },
            "require": {
                "php": ">=7.2.0"
            },
            "type": "library",
            "autoload": {
                "psr-4": {
                    "Psr\\Container\\": "src/"
                }
            },
            "notification-url": "https://packagist.org/downloads/",
            "license": [
                "MIT"
            ],
            "authors": [
                {
                    "name": "PHP-FIG",
                    "homepage": "https://www.php-fig.org/"
                }
            ],
            "description": "Common Container Interface (PHP FIG PSR-11)",
            "homepage": "https://github.com/php-fig/container",
            "keywords": [
                "PSR-11",
                "container",
                "container-interface",
                "container-interop",
                "psr"
            ],
            "support": {
                "issues": "https://github.com/php-fig/container/issues",
                "source": "https://github.com/php-fig/container/tree/1.1.1"
            },
            "time": "2021-03-05T17:36:06+00:00"
        },
        {
            "name": "psr/event-dispatcher",
            "version": "1.0.0",
            "source": {
                "type": "git",
                "url": "https://github.com/php-fig/event-dispatcher.git",
                "reference": "dbefd12671e8a14ec7f180cab83036ed26714bb0"
            },
            "dist": {
                "type": "zip",
                "url": "https://api.github.com/repos/php-fig/event-dispatcher/zipball/dbefd12671e8a14ec7f180cab83036ed26714bb0",
                "reference": "dbefd12671e8a14ec7f180cab83036ed26714bb0",
                "shasum": ""
            },
            "require": {
                "php": ">=7.2.0"
            },
            "type": "library",
            "extra": {
                "branch-alias": {
                    "dev-master": "1.0.x-dev"
                }
            },
            "autoload": {
                "psr-4": {
                    "Psr\\EventDispatcher\\": "src/"
                }
            },
            "notification-url": "https://packagist.org/downloads/",
            "license": [
                "MIT"
            ],
            "authors": [
                {
                    "name": "PHP-FIG",
                    "homepage": "http://www.php-fig.org/"
                }
            ],
            "description": "Standard interfaces for event handling.",
            "keywords": [
                "events",
                "psr",
                "psr-14"
            ],
            "support": {
                "issues": "https://github.com/php-fig/event-dispatcher/issues",
                "source": "https://github.com/php-fig/event-dispatcher/tree/1.0.0"
            },
            "time": "2019-01-08T18:20:26+00:00"
        },
        {
            "name": "psr/http-client",
            "version": "1.0.1",
            "source": {
                "type": "git",
                "url": "https://github.com/php-fig/http-client.git",
                "reference": "2dfb5f6c5eff0e91e20e913f8c5452ed95b86621"
            },
            "dist": {
                "type": "zip",
                "url": "https://api.github.com/repos/php-fig/http-client/zipball/2dfb5f6c5eff0e91e20e913f8c5452ed95b86621",
                "reference": "2dfb5f6c5eff0e91e20e913f8c5452ed95b86621",
                "shasum": ""
            },
            "require": {
                "php": "^7.0 || ^8.0",
                "psr/http-message": "^1.0"
            },
            "type": "library",
            "extra": {
                "branch-alias": {
                    "dev-master": "1.0.x-dev"
                }
            },
            "autoload": {
                "psr-4": {
                    "Psr\\Http\\Client\\": "src/"
                }
            },
            "notification-url": "https://packagist.org/downloads/",
            "license": [
                "MIT"
            ],
            "authors": [
                {
                    "name": "PHP-FIG",
                    "homepage": "http://www.php-fig.org/"
                }
            ],
            "description": "Common interface for HTTP clients",
            "homepage": "https://github.com/php-fig/http-client",
            "keywords": [
                "http",
                "http-client",
                "psr",
                "psr-18"
            ],
            "support": {
                "source": "https://github.com/php-fig/http-client/tree/master"
            },
            "time": "2020-06-29T06:28:15+00:00"
        },
        {
            "name": "psr/http-message",
            "version": "1.0.1",
            "source": {
                "type": "git",
                "url": "https://github.com/php-fig/http-message.git",
                "reference": "f6561bf28d520154e4b0ec72be95418abe6d9363"
            },
            "dist": {
                "type": "zip",
                "url": "https://api.github.com/repos/php-fig/http-message/zipball/f6561bf28d520154e4b0ec72be95418abe6d9363",
                "reference": "f6561bf28d520154e4b0ec72be95418abe6d9363",
                "shasum": ""
            },
            "require": {
                "php": ">=5.3.0"
            },
            "type": "library",
            "extra": {
                "branch-alias": {
                    "dev-master": "1.0.x-dev"
                }
            },
            "autoload": {
                "psr-4": {
                    "Psr\\Http\\Message\\": "src/"
                }
            },
            "notification-url": "https://packagist.org/downloads/",
            "license": [
                "MIT"
            ],
            "authors": [
                {
                    "name": "PHP-FIG",
                    "homepage": "http://www.php-fig.org/"
                }
            ],
            "description": "Common interface for HTTP messages",
            "homepage": "https://github.com/php-fig/http-message",
            "keywords": [
                "http",
                "http-message",
                "psr",
                "psr-7",
                "request",
                "response"
            ],
            "support": {
                "source": "https://github.com/php-fig/http-message/tree/master"
            },
            "time": "2016-08-06T14:39:51+00:00"
        },
        {
            "name": "psr/log",
            "version": "1.1.3",
            "source": {
                "type": "git",
                "url": "https://github.com/php-fig/log.git",
                "reference": "0f73288fd15629204f9d42b7055f72dacbe811fc"
            },
            "dist": {
                "type": "zip",
                "url": "https://api.github.com/repos/php-fig/log/zipball/0f73288fd15629204f9d42b7055f72dacbe811fc",
                "reference": "0f73288fd15629204f9d42b7055f72dacbe811fc",
                "shasum": ""
            },
            "require": {
                "php": ">=5.3.0"
            },
            "type": "library",
            "extra": {
                "branch-alias": {
                    "dev-master": "1.1.x-dev"
                }
            },
            "autoload": {
                "psr-4": {
                    "Psr\\Log\\": "Psr/Log/"
                }
            },
            "notification-url": "https://packagist.org/downloads/",
            "license": [
                "MIT"
            ],
            "authors": [
                {
                    "name": "PHP-FIG",
                    "homepage": "http://www.php-fig.org/"
                }
            ],
            "description": "Common interface for logging libraries",
            "homepage": "https://github.com/php-fig/log",
            "keywords": [
                "log",
                "psr",
                "psr-3"
            ],
            "support": {
                "source": "https://github.com/php-fig/log/tree/1.1.3"
            },
            "time": "2020-03-23T09:12:05+00:00"
        },
        {
            "name": "psr/simple-cache",
            "version": "1.0.1",
            "source": {
                "type": "git",
                "url": "https://github.com/php-fig/simple-cache.git",
                "reference": "408d5eafb83c57f6365a3ca330ff23aa4a5fa39b"
            },
            "dist": {
                "type": "zip",
                "url": "https://api.github.com/repos/php-fig/simple-cache/zipball/408d5eafb83c57f6365a3ca330ff23aa4a5fa39b",
                "reference": "408d5eafb83c57f6365a3ca330ff23aa4a5fa39b",
                "shasum": ""
            },
            "require": {
                "php": ">=5.3.0"
            },
            "type": "library",
            "extra": {
                "branch-alias": {
                    "dev-master": "1.0.x-dev"
                }
            },
            "autoload": {
                "psr-4": {
                    "Psr\\SimpleCache\\": "src/"
                }
            },
            "notification-url": "https://packagist.org/downloads/",
            "license": [
                "MIT"
            ],
            "authors": [
                {
                    "name": "PHP-FIG",
                    "homepage": "http://www.php-fig.org/"
                }
            ],
            "description": "Common interfaces for simple caching",
            "keywords": [
                "cache",
                "caching",
                "psr",
                "psr-16",
                "simple-cache"
            ],
            "support": {
                "source": "https://github.com/php-fig/simple-cache/tree/master"
            },
            "time": "2017-10-23T01:57:42+00:00"
        },
        {
            "name": "psy/psysh",
            "version": "v0.10.8",
            "source": {
                "type": "git",
                "url": "https://github.com/bobthecow/psysh.git",
                "reference": "e4573f47750dd6c92dca5aee543fa77513cbd8d3"
            },
            "dist": {
                "type": "zip",
                "url": "https://api.github.com/repos/bobthecow/psysh/zipball/e4573f47750dd6c92dca5aee543fa77513cbd8d3",
                "reference": "e4573f47750dd6c92dca5aee543fa77513cbd8d3",
                "shasum": ""
            },
            "require": {
                "ext-json": "*",
                "ext-tokenizer": "*",
                "nikic/php-parser": "~4.0|~3.0|~2.0|~1.3",
                "php": "^8.0 || ^7.0 || ^5.5.9",
                "symfony/console": "~5.0|~4.0|~3.0|^2.4.2|~2.3.10",
                "symfony/var-dumper": "~5.0|~4.0|~3.0|~2.7"
            },
            "require-dev": {
                "bamarni/composer-bin-plugin": "^1.2",
                "hoa/console": "3.17.*"
            },
            "suggest": {
                "ext-pcntl": "Enabling the PCNTL extension makes PsySH a lot happier :)",
                "ext-pdo-sqlite": "The doc command requires SQLite to work.",
                "ext-posix": "If you have PCNTL, you'll want the POSIX extension as well.",
                "ext-readline": "Enables support for arrow-key history navigation, and showing and manipulating command history.",
                "hoa/console": "A pure PHP readline implementation. You'll want this if your PHP install doesn't already support readline or libedit."
            },
            "bin": [
                "bin/psysh"
            ],
            "type": "library",
            "extra": {
                "branch-alias": {
                    "dev-main": "0.10.x-dev"
                }
            },
            "autoload": {
                "files": [
                    "src/functions.php"
                ],
                "psr-4": {
                    "Psy\\": "src/"
                }
            },
            "notification-url": "https://packagist.org/downloads/",
            "license": [
                "MIT"
            ],
            "authors": [
                {
                    "name": "Justin Hileman",
                    "email": "justin@justinhileman.info",
                    "homepage": "http://justinhileman.com"
                }
            ],
            "description": "An interactive shell for modern PHP.",
            "homepage": "http://psysh.org",
            "keywords": [
                "REPL",
                "console",
                "interactive",
                "shell"
            ],
            "time": "2021-04-10T16:23:39+00:00"
        },
        {
            "name": "ralouphie/getallheaders",
            "version": "3.0.3",
            "source": {
                "type": "git",
                "url": "https://github.com/ralouphie/getallheaders.git",
                "reference": "120b605dfeb996808c31b6477290a714d356e822"
            },
            "dist": {
                "type": "zip",
                "url": "https://api.github.com/repos/ralouphie/getallheaders/zipball/120b605dfeb996808c31b6477290a714d356e822",
                "reference": "120b605dfeb996808c31b6477290a714d356e822",
                "shasum": ""
            },
            "require": {
                "php": ">=5.6"
            },
            "require-dev": {
                "php-coveralls/php-coveralls": "^2.1",
                "phpunit/phpunit": "^5 || ^6.5"
            },
            "type": "library",
            "autoload": {
                "files": [
                    "src/getallheaders.php"
                ]
            },
            "notification-url": "https://packagist.org/downloads/",
            "license": [
                "MIT"
            ],
            "authors": [
                {
                    "name": "Ralph Khattar",
                    "email": "ralph.khattar@gmail.com"
                }
            ],
            "description": "A polyfill for getallheaders.",
            "support": {
                "issues": "https://github.com/ralouphie/getallheaders/issues",
                "source": "https://github.com/ralouphie/getallheaders/tree/develop"
            },
            "time": "2019-03-08T08:55:37+00:00"
        },
        {
            "name": "ramsey/collection",
            "version": "1.1.3",
            "source": {
                "type": "git",
                "url": "https://github.com/ramsey/collection.git",
                "reference": "28a5c4ab2f5111db6a60b2b4ec84057e0f43b9c1"
            },
            "dist": {
                "type": "zip",
                "url": "https://api.github.com/repos/ramsey/collection/zipball/28a5c4ab2f5111db6a60b2b4ec84057e0f43b9c1",
                "reference": "28a5c4ab2f5111db6a60b2b4ec84057e0f43b9c1",
                "shasum": ""
            },
            "require": {
                "php": "^7.2 || ^8"
            },
            "require-dev": {
                "captainhook/captainhook": "^5.3",
                "dealerdirect/phpcodesniffer-composer-installer": "^0.7.0",
                "ergebnis/composer-normalize": "^2.6",
                "fakerphp/faker": "^1.5",
                "hamcrest/hamcrest-php": "^2",
                "jangregor/phpstan-prophecy": "^0.8",
                "mockery/mockery": "^1.3",
                "phpstan/extension-installer": "^1",
                "phpstan/phpstan": "^0.12.32",
                "phpstan/phpstan-mockery": "^0.12.5",
                "phpstan/phpstan-phpunit": "^0.12.11",
                "phpunit/phpunit": "^8.5 || ^9",
                "psy/psysh": "^0.10.4",
                "slevomat/coding-standard": "^6.3",
                "squizlabs/php_codesniffer": "^3.5",
                "vimeo/psalm": "^4.4"
            },
            "type": "library",
            "autoload": {
                "psr-4": {
                    "Ramsey\\Collection\\": "src/"
                }
            },
            "notification-url": "https://packagist.org/downloads/",
            "license": [
                "MIT"
            ],
            "authors": [
                {
                    "name": "Ben Ramsey",
                    "email": "ben@benramsey.com",
                    "homepage": "https://benramsey.com"
                }
            ],
            "description": "A PHP 7.2+ library for representing and manipulating collections.",
            "keywords": [
                "array",
                "collection",
                "hash",
                "map",
                "queue",
                "set"
            ],
            "support": {
                "issues": "https://github.com/ramsey/collection/issues",
                "source": "https://github.com/ramsey/collection/tree/1.1.3"
            },
            "funding": [
                {
                    "url": "https://github.com/ramsey",
                    "type": "github"
                },
                {
                    "url": "https://tidelift.com/funding/github/packagist/ramsey/collection",
                    "type": "tidelift"
                }
            ],
            "time": "2021-01-21T17:40:04+00:00"
        },
        {
            "name": "ramsey/uuid",
            "version": "4.1.1",
            "source": {
                "type": "git",
                "url": "https://github.com/ramsey/uuid.git",
                "reference": "cd4032040a750077205918c86049aa0f43d22947"
            },
            "dist": {
                "type": "zip",
                "url": "https://api.github.com/repos/ramsey/uuid/zipball/cd4032040a750077205918c86049aa0f43d22947",
                "reference": "cd4032040a750077205918c86049aa0f43d22947",
                "shasum": ""
            },
            "require": {
                "brick/math": "^0.8 || ^0.9",
                "ext-json": "*",
                "php": "^7.2 || ^8",
                "ramsey/collection": "^1.0",
                "symfony/polyfill-ctype": "^1.8"
            },
            "replace": {
                "rhumsaa/uuid": "self.version"
            },
            "require-dev": {
                "codeception/aspect-mock": "^3",
                "dealerdirect/phpcodesniffer-composer-installer": "^0.6.2 || ^0.7.0",
                "doctrine/annotations": "^1.8",
                "goaop/framework": "^2",
                "mockery/mockery": "^1.3",
                "moontoast/math": "^1.1",
                "paragonie/random-lib": "^2",
                "php-mock/php-mock-mockery": "^1.3",
                "php-mock/php-mock-phpunit": "^2.5",
                "php-parallel-lint/php-parallel-lint": "^1.1",
                "phpbench/phpbench": "^0.17.1",
                "phpstan/extension-installer": "^1.0",
                "phpstan/phpstan": "^0.12",
                "phpstan/phpstan-mockery": "^0.12",
                "phpstan/phpstan-phpunit": "^0.12",
                "phpunit/phpunit": "^8.5",
                "psy/psysh": "^0.10.0",
                "slevomat/coding-standard": "^6.0",
                "squizlabs/php_codesniffer": "^3.5",
                "vimeo/psalm": "3.9.4"
            },
            "suggest": {
                "ext-bcmath": "Enables faster math with arbitrary-precision integers using BCMath.",
                "ext-ctype": "Enables faster processing of character classification using ctype functions.",
                "ext-gmp": "Enables faster math with arbitrary-precision integers using GMP.",
                "ext-uuid": "Enables the use of PeclUuidTimeGenerator and PeclUuidRandomGenerator.",
                "paragonie/random-lib": "Provides RandomLib for use with the RandomLibAdapter",
                "ramsey/uuid-doctrine": "Allows the use of Ramsey\\Uuid\\Uuid as Doctrine field type."
            },
            "type": "library",
            "extra": {
                "branch-alias": {
                    "dev-master": "4.x-dev"
                }
            },
            "autoload": {
                "psr-4": {
                    "Ramsey\\Uuid\\": "src/"
                },
                "files": [
                    "src/functions.php"
                ]
            },
            "notification-url": "https://packagist.org/downloads/",
            "license": [
                "MIT"
            ],
            "description": "A PHP library for generating and working with universally unique identifiers (UUIDs).",
            "homepage": "https://github.com/ramsey/uuid",
            "keywords": [
                "guid",
                "identifier",
                "uuid"
            ],
            "support": {
                "issues": "https://github.com/ramsey/uuid/issues",
                "rss": "https://github.com/ramsey/uuid/releases.atom",
                "source": "https://github.com/ramsey/uuid"
            },
            "funding": [
                {
                    "url": "https://github.com/ramsey",
                    "type": "github"
                }
            ],
            "time": "2020-08-18T17:17:46+00:00"
        },
        {
            "name": "swiftmailer/swiftmailer",
            "version": "v6.2.7",
            "source": {
                "type": "git",
                "url": "https://github.com/swiftmailer/swiftmailer.git",
                "reference": "15f7faf8508e04471f666633addacf54c0ab5933"
            },
            "dist": {
                "type": "zip",
                "url": "https://api.github.com/repos/swiftmailer/swiftmailer/zipball/15f7faf8508e04471f666633addacf54c0ab5933",
                "reference": "15f7faf8508e04471f666633addacf54c0ab5933",
                "shasum": ""
            },
            "require": {
                "egulias/email-validator": "^2.0|^3.1",
                "php": ">=7.0.0",
                "symfony/polyfill-iconv": "^1.0",
                "symfony/polyfill-intl-idn": "^1.10",
                "symfony/polyfill-mbstring": "^1.0"
            },
            "require-dev": {
                "mockery/mockery": "^1.0",
                "symfony/phpunit-bridge": "^4.4|^5.0"
            },
            "suggest": {
                "ext-intl": "Needed to support internationalized email addresses"
            },
            "type": "library",
            "extra": {
                "branch-alias": {
                    "dev-master": "6.2-dev"
                }
            },
            "autoload": {
                "files": [
                    "lib/swift_required.php"
                ]
            },
            "notification-url": "https://packagist.org/downloads/",
            "license": [
                "MIT"
            ],
            "authors": [
                {
                    "name": "Chris Corbyn"
                },
                {
                    "name": "Fabien Potencier",
                    "email": "fabien@symfony.com"
                }
            ],
            "description": "Swiftmailer, free feature-rich PHP mailer",
            "homepage": "https://swiftmailer.symfony.com",
            "keywords": [
                "email",
                "mail",
                "mailer"
            ],
            "support": {
                "issues": "https://github.com/swiftmailer/swiftmailer/issues",
                "source": "https://github.com/swiftmailer/swiftmailer/tree/v6.2.7"
            },
            "funding": [
                {
                    "url": "https://github.com/fabpot",
                    "type": "github"
                },
                {
                    "url": "https://tidelift.com/funding/github/packagist/swiftmailer/swiftmailer",
                    "type": "tidelift"
                }
            ],
            "time": "2021-03-09T12:30:35+00:00"
        },
        {
            "name": "symfony/console",
            "version": "v5.2.6",
            "source": {
                "type": "git",
                "url": "https://github.com/symfony/console.git",
                "reference": "35f039df40a3b335ebf310f244cb242b3a83ac8d"
            },
            "dist": {
                "type": "zip",
                "url": "https://api.github.com/repos/symfony/console/zipball/35f039df40a3b335ebf310f244cb242b3a83ac8d",
                "reference": "35f039df40a3b335ebf310f244cb242b3a83ac8d",
                "shasum": ""
            },
            "require": {
                "php": ">=7.2.5",
                "symfony/polyfill-mbstring": "~1.0",
                "symfony/polyfill-php73": "^1.8",
                "symfony/polyfill-php80": "^1.15",
                "symfony/service-contracts": "^1.1|^2",
                "symfony/string": "^5.1"
            },
            "conflict": {
                "symfony/dependency-injection": "<4.4",
                "symfony/dotenv": "<5.1",
                "symfony/event-dispatcher": "<4.4",
                "symfony/lock": "<4.4",
                "symfony/process": "<4.4"
            },
            "provide": {
                "psr/log-implementation": "1.0"
            },
            "require-dev": {
                "psr/log": "~1.0",
                "symfony/config": "^4.4|^5.0",
                "symfony/dependency-injection": "^4.4|^5.0",
                "symfony/event-dispatcher": "^4.4|^5.0",
                "symfony/lock": "^4.4|^5.0",
                "symfony/process": "^4.4|^5.0",
                "symfony/var-dumper": "^4.4|^5.0"
            },
            "suggest": {
                "psr/log": "For using the console logger",
                "symfony/event-dispatcher": "",
                "symfony/lock": "",
                "symfony/process": ""
            },
            "type": "library",
            "autoload": {
                "psr-4": {
                    "Symfony\\Component\\Console\\": ""
                },
                "exclude-from-classmap": [
                    "/Tests/"
                ]
            },
            "notification-url": "https://packagist.org/downloads/",
            "license": [
                "MIT"
            ],
            "authors": [
                {
                    "name": "Fabien Potencier",
                    "email": "fabien@symfony.com"
                },
                {
                    "name": "Symfony Community",
                    "homepage": "https://symfony.com/contributors"
                }
            ],
            "description": "Eases the creation of beautiful and testable command line interfaces",
            "homepage": "https://symfony.com",
            "keywords": [
                "cli",
                "command line",
                "console",
                "terminal"
            ],
<<<<<<< HEAD
=======
            "support": {
                "source": "https://github.com/symfony/console/tree/v5.2.6"
            },
>>>>>>> 19b276f3
            "funding": [
                {
                    "url": "https://symfony.com/sponsor",
                    "type": "custom"
                },
                {
                    "url": "https://github.com/fabpot",
                    "type": "github"
                },
                {
                    "url": "https://tidelift.com/funding/github/packagist/symfony/symfony",
                    "type": "tidelift"
                }
            ],
            "time": "2021-03-28T09:42:18+00:00"
        },
        {
            "name": "symfony/css-selector",
            "version": "v5.2.4",
            "source": {
                "type": "git",
                "url": "https://github.com/symfony/css-selector.git",
                "reference": "f65f217b3314504a1ec99c2d6ef69016bb13490f"
            },
            "dist": {
                "type": "zip",
                "url": "https://api.github.com/repos/symfony/css-selector/zipball/f65f217b3314504a1ec99c2d6ef69016bb13490f",
                "reference": "f65f217b3314504a1ec99c2d6ef69016bb13490f",
                "shasum": ""
            },
            "require": {
                "php": ">=7.2.5"
            },
            "type": "library",
            "autoload": {
                "psr-4": {
                    "Symfony\\Component\\CssSelector\\": ""
                },
                "exclude-from-classmap": [
                    "/Tests/"
                ]
            },
            "notification-url": "https://packagist.org/downloads/",
            "license": [
                "MIT"
            ],
            "authors": [
                {
                    "name": "Fabien Potencier",
                    "email": "fabien@symfony.com"
                },
                {
                    "name": "Jean-François Simon",
                    "email": "jeanfrancois.simon@sensiolabs.com"
                },
                {
                    "name": "Symfony Community",
                    "homepage": "https://symfony.com/contributors"
                }
            ],
            "description": "Converts CSS selectors to XPath expressions",
            "homepage": "https://symfony.com",
            "support": {
                "source": "https://github.com/symfony/css-selector/tree/v5.2.4"
            },
            "funding": [
                {
                    "url": "https://symfony.com/sponsor",
                    "type": "custom"
                },
                {
                    "url": "https://github.com/fabpot",
                    "type": "github"
                },
                {
                    "url": "https://tidelift.com/funding/github/packagist/symfony/symfony",
                    "type": "tidelift"
                }
            ],
            "time": "2021-01-27T10:01:46+00:00"
        },
        {
            "name": "symfony/deprecation-contracts",
            "version": "v2.4.0",
            "source": {
                "type": "git",
                "url": "https://github.com/symfony/deprecation-contracts.git",
                "reference": "5f38c8804a9e97d23e0c8d63341088cd8a22d627"
            },
            "dist": {
                "type": "zip",
                "url": "https://api.github.com/repos/symfony/deprecation-contracts/zipball/5f38c8804a9e97d23e0c8d63341088cd8a22d627",
                "reference": "5f38c8804a9e97d23e0c8d63341088cd8a22d627",
                "shasum": ""
            },
            "require": {
                "php": ">=7.1"
            },
            "type": "library",
            "extra": {
                "branch-alias": {
                    "dev-main": "2.4-dev"
                },
                "thanks": {
                    "name": "symfony/contracts",
                    "url": "https://github.com/symfony/contracts"
                }
            },
            "autoload": {
                "files": [
                    "function.php"
                ]
            },
            "notification-url": "https://packagist.org/downloads/",
            "license": [
                "MIT"
            ],
            "authors": [
                {
                    "name": "Nicolas Grekas",
                    "email": "p@tchwork.com"
                },
                {
                    "name": "Symfony Community",
                    "homepage": "https://symfony.com/contributors"
                }
            ],
            "description": "A generic function and convention to trigger deprecation notices",
            "homepage": "https://symfony.com",
<<<<<<< HEAD
=======
            "support": {
                "source": "https://github.com/symfony/deprecation-contracts/tree/v2.4.0"
            },
>>>>>>> 19b276f3
            "funding": [
                {
                    "url": "https://symfony.com/sponsor",
                    "type": "custom"
                },
                {
                    "url": "https://github.com/fabpot",
                    "type": "github"
                },
                {
                    "url": "https://tidelift.com/funding/github/packagist/symfony/symfony",
                    "type": "tidelift"
                }
            ],
            "time": "2021-03-23T23:28:01+00:00"
        },
        {
            "name": "symfony/error-handler",
            "version": "v5.2.6",
            "source": {
                "type": "git",
                "url": "https://github.com/symfony/error-handler.git",
                "reference": "bdb7fb4188da7f4211e4b88350ba0dfdad002b03"
            },
            "dist": {
                "type": "zip",
                "url": "https://api.github.com/repos/symfony/error-handler/zipball/bdb7fb4188da7f4211e4b88350ba0dfdad002b03",
                "reference": "bdb7fb4188da7f4211e4b88350ba0dfdad002b03",
                "shasum": ""
            },
            "require": {
                "php": ">=7.2.5",
                "psr/log": "^1.0",
                "symfony/polyfill-php80": "^1.15",
                "symfony/var-dumper": "^4.4|^5.0"
            },
            "require-dev": {
                "symfony/deprecation-contracts": "^2.1",
                "symfony/http-kernel": "^4.4|^5.0",
                "symfony/serializer": "^4.4|^5.0"
            },
            "type": "library",
            "autoload": {
                "psr-4": {
                    "Symfony\\Component\\ErrorHandler\\": ""
                },
                "exclude-from-classmap": [
                    "/Tests/"
                ]
            },
            "notification-url": "https://packagist.org/downloads/",
            "license": [
                "MIT"
            ],
            "authors": [
                {
                    "name": "Fabien Potencier",
                    "email": "fabien@symfony.com"
                },
                {
                    "name": "Symfony Community",
                    "homepage": "https://symfony.com/contributors"
                }
            ],
            "description": "Provides tools to manage errors and ease debugging PHP code",
            "homepage": "https://symfony.com",
<<<<<<< HEAD
=======
            "support": {
                "source": "https://github.com/symfony/error-handler/tree/v5.2.6"
            },
>>>>>>> 19b276f3
            "funding": [
                {
                    "url": "https://symfony.com/sponsor",
                    "type": "custom"
                },
                {
                    "url": "https://github.com/fabpot",
                    "type": "github"
                },
                {
                    "url": "https://tidelift.com/funding/github/packagist/symfony/symfony",
                    "type": "tidelift"
                }
            ],
            "time": "2021-03-16T09:07:47+00:00"
        },
        {
            "name": "symfony/event-dispatcher",
            "version": "v5.2.4",
            "source": {
                "type": "git",
                "url": "https://github.com/symfony/event-dispatcher.git",
                "reference": "d08d6ec121a425897951900ab692b612a61d6240"
            },
            "dist": {
                "type": "zip",
                "url": "https://api.github.com/repos/symfony/event-dispatcher/zipball/d08d6ec121a425897951900ab692b612a61d6240",
                "reference": "d08d6ec121a425897951900ab692b612a61d6240",
                "shasum": ""
            },
            "require": {
                "php": ">=7.2.5",
                "symfony/deprecation-contracts": "^2.1",
                "symfony/event-dispatcher-contracts": "^2",
                "symfony/polyfill-php80": "^1.15"
            },
            "conflict": {
                "symfony/dependency-injection": "<4.4"
            },
            "provide": {
                "psr/event-dispatcher-implementation": "1.0",
                "symfony/event-dispatcher-implementation": "2.0"
            },
            "require-dev": {
                "psr/log": "~1.0",
                "symfony/config": "^4.4|^5.0",
                "symfony/dependency-injection": "^4.4|^5.0",
                "symfony/error-handler": "^4.4|^5.0",
                "symfony/expression-language": "^4.4|^5.0",
                "symfony/http-foundation": "^4.4|^5.0",
                "symfony/service-contracts": "^1.1|^2",
                "symfony/stopwatch": "^4.4|^5.0"
            },
            "suggest": {
                "symfony/dependency-injection": "",
                "symfony/http-kernel": ""
            },
            "type": "library",
            "autoload": {
                "psr-4": {
                    "Symfony\\Component\\EventDispatcher\\": ""
                },
                "exclude-from-classmap": [
                    "/Tests/"
                ]
            },
            "notification-url": "https://packagist.org/downloads/",
            "license": [
                "MIT"
            ],
            "authors": [
                {
                    "name": "Fabien Potencier",
                    "email": "fabien@symfony.com"
                },
                {
                    "name": "Symfony Community",
                    "homepage": "https://symfony.com/contributors"
                }
            ],
            "description": "Provides tools that allow your application components to communicate with each other by dispatching events and listening to them",
            "homepage": "https://symfony.com",
            "support": {
                "source": "https://github.com/symfony/event-dispatcher/tree/v5.2.4"
            },
            "funding": [
                {
                    "url": "https://symfony.com/sponsor",
                    "type": "custom"
                },
                {
                    "url": "https://github.com/fabpot",
                    "type": "github"
                },
                {
                    "url": "https://tidelift.com/funding/github/packagist/symfony/symfony",
                    "type": "tidelift"
                }
            ],
            "time": "2021-02-18T17:12:37+00:00"
        },
        {
            "name": "symfony/event-dispatcher-contracts",
            "version": "v2.4.0",
            "source": {
                "type": "git",
                "url": "https://github.com/symfony/event-dispatcher-contracts.git",
                "reference": "69fee1ad2332a7cbab3aca13591953da9cdb7a11"
            },
            "dist": {
                "type": "zip",
                "url": "https://api.github.com/repos/symfony/event-dispatcher-contracts/zipball/69fee1ad2332a7cbab3aca13591953da9cdb7a11",
                "reference": "69fee1ad2332a7cbab3aca13591953da9cdb7a11",
                "shasum": ""
            },
            "require": {
                "php": ">=7.2.5",
                "psr/event-dispatcher": "^1"
            },
            "suggest": {
                "symfony/event-dispatcher-implementation": ""
            },
            "type": "library",
            "extra": {
                "branch-alias": {
                    "dev-main": "2.4-dev"
                },
                "thanks": {
                    "name": "symfony/contracts",
                    "url": "https://github.com/symfony/contracts"
                }
            },
            "autoload": {
                "psr-4": {
                    "Symfony\\Contracts\\EventDispatcher\\": ""
                }
            },
            "notification-url": "https://packagist.org/downloads/",
            "license": [
                "MIT"
            ],
            "authors": [
                {
                    "name": "Nicolas Grekas",
                    "email": "p@tchwork.com"
                },
                {
                    "name": "Symfony Community",
                    "homepage": "https://symfony.com/contributors"
                }
            ],
            "description": "Generic abstractions related to dispatching event",
            "homepage": "https://symfony.com",
            "keywords": [
                "abstractions",
                "contracts",
                "decoupling",
                "interfaces",
                "interoperability",
                "standards"
            ],
<<<<<<< HEAD
=======
            "support": {
                "source": "https://github.com/symfony/event-dispatcher-contracts/tree/v2.4.0"
            },
>>>>>>> 19b276f3
            "funding": [
                {
                    "url": "https://symfony.com/sponsor",
                    "type": "custom"
                },
                {
                    "url": "https://github.com/fabpot",
                    "type": "github"
                },
                {
                    "url": "https://tidelift.com/funding/github/packagist/symfony/symfony",
                    "type": "tidelift"
                }
            ],
            "time": "2021-03-23T23:28:01+00:00"
        },
        {
            "name": "symfony/finder",
            "version": "v5.2.4",
            "source": {
                "type": "git",
                "url": "https://github.com/symfony/finder.git",
                "reference": "0d639a0943822626290d169965804f79400e6a04"
            },
            "dist": {
                "type": "zip",
                "url": "https://api.github.com/repos/symfony/finder/zipball/0d639a0943822626290d169965804f79400e6a04",
                "reference": "0d639a0943822626290d169965804f79400e6a04",
                "shasum": ""
            },
            "require": {
                "php": ">=7.2.5"
            },
            "type": "library",
            "autoload": {
                "psr-4": {
                    "Symfony\\Component\\Finder\\": ""
                },
                "exclude-from-classmap": [
                    "/Tests/"
                ]
            },
            "notification-url": "https://packagist.org/downloads/",
            "license": [
                "MIT"
            ],
            "authors": [
                {
                    "name": "Fabien Potencier",
                    "email": "fabien@symfony.com"
                },
                {
                    "name": "Symfony Community",
                    "homepage": "https://symfony.com/contributors"
                }
            ],
            "description": "Finds files and directories via an intuitive fluent interface",
            "homepage": "https://symfony.com",
            "support": {
                "source": "https://github.com/symfony/finder/tree/v5.2.4"
            },
            "funding": [
                {
                    "url": "https://symfony.com/sponsor",
                    "type": "custom"
                },
                {
                    "url": "https://github.com/fabpot",
                    "type": "github"
                },
                {
                    "url": "https://tidelift.com/funding/github/packagist/symfony/symfony",
                    "type": "tidelift"
                }
            ],
            "time": "2021-02-15T18:55:04+00:00"
        },
        {
            "name": "symfony/http-client-contracts",
            "version": "v2.4.0",
            "source": {
                "type": "git",
                "url": "https://github.com/symfony/http-client-contracts.git",
                "reference": "7e82f6084d7cae521a75ef2cb5c9457bbda785f4"
            },
            "dist": {
                "type": "zip",
                "url": "https://api.github.com/repos/symfony/http-client-contracts/zipball/7e82f6084d7cae521a75ef2cb5c9457bbda785f4",
                "reference": "7e82f6084d7cae521a75ef2cb5c9457bbda785f4",
                "shasum": ""
            },
            "require": {
                "php": ">=7.2.5"
            },
            "suggest": {
                "symfony/http-client-implementation": ""
            },
            "type": "library",
            "extra": {
                "branch-alias": {
                    "dev-main": "2.4-dev"
                },
                "thanks": {
                    "name": "symfony/contracts",
                    "url": "https://github.com/symfony/contracts"
                }
            },
            "autoload": {
                "psr-4": {
                    "Symfony\\Contracts\\HttpClient\\": ""
                }
            },
            "notification-url": "https://packagist.org/downloads/",
            "license": [
                "MIT"
            ],
            "authors": [
                {
                    "name": "Nicolas Grekas",
                    "email": "p@tchwork.com"
                },
                {
                    "name": "Symfony Community",
                    "homepage": "https://symfony.com/contributors"
                }
            ],
            "description": "Generic abstractions related to HTTP clients",
            "homepage": "https://symfony.com",
            "keywords": [
                "abstractions",
                "contracts",
                "decoupling",
                "interfaces",
                "interoperability",
                "standards"
            ],
<<<<<<< HEAD
=======
            "support": {
                "source": "https://github.com/symfony/http-client-contracts/tree/v2.4.0"
            },
>>>>>>> 19b276f3
            "funding": [
                {
                    "url": "https://symfony.com/sponsor",
                    "type": "custom"
                },
                {
                    "url": "https://github.com/fabpot",
                    "type": "github"
                },
                {
                    "url": "https://tidelift.com/funding/github/packagist/symfony/symfony",
                    "type": "tidelift"
                }
            ],
            "time": "2021-04-11T23:07:08+00:00"
        },
        {
            "name": "symfony/http-foundation",
            "version": "v5.2.4",
            "source": {
                "type": "git",
                "url": "https://github.com/symfony/http-foundation.git",
                "reference": "54499baea7f7418bce7b5ec92770fd0799e8e9bf"
            },
            "dist": {
                "type": "zip",
                "url": "https://api.github.com/repos/symfony/http-foundation/zipball/54499baea7f7418bce7b5ec92770fd0799e8e9bf",
                "reference": "54499baea7f7418bce7b5ec92770fd0799e8e9bf",
                "shasum": ""
            },
            "require": {
                "php": ">=7.2.5",
                "symfony/deprecation-contracts": "^2.1",
                "symfony/polyfill-mbstring": "~1.1",
                "symfony/polyfill-php80": "^1.15"
            },
            "require-dev": {
                "predis/predis": "~1.0",
                "symfony/cache": "^4.4|^5.0",
                "symfony/expression-language": "^4.4|^5.0",
                "symfony/mime": "^4.4|^5.0"
            },
            "suggest": {
                "symfony/mime": "To use the file extension guesser"
            },
            "type": "library",
            "autoload": {
                "psr-4": {
                    "Symfony\\Component\\HttpFoundation\\": ""
                },
                "exclude-from-classmap": [
                    "/Tests/"
                ]
            },
            "notification-url": "https://packagist.org/downloads/",
            "license": [
                "MIT"
            ],
            "authors": [
                {
                    "name": "Fabien Potencier",
                    "email": "fabien@symfony.com"
                },
                {
                    "name": "Symfony Community",
                    "homepage": "https://symfony.com/contributors"
                }
            ],
            "description": "Defines an object-oriented layer for the HTTP specification",
            "homepage": "https://symfony.com",
            "support": {
                "source": "https://github.com/symfony/http-foundation/tree/v5.2.4"
            },
            "funding": [
                {
                    "url": "https://symfony.com/sponsor",
                    "type": "custom"
                },
                {
                    "url": "https://github.com/fabpot",
                    "type": "github"
                },
                {
                    "url": "https://tidelift.com/funding/github/packagist/symfony/symfony",
                    "type": "tidelift"
                }
            ],
            "time": "2021-02-25T17:16:57+00:00"
        },
        {
            "name": "symfony/http-kernel",
            "version": "v5.2.6",
            "source": {
                "type": "git",
                "url": "https://github.com/symfony/http-kernel.git",
                "reference": "f34de4c61ca46df73857f7f36b9a3805bdd7e3b2"
            },
            "dist": {
                "type": "zip",
                "url": "https://api.github.com/repos/symfony/http-kernel/zipball/f34de4c61ca46df73857f7f36b9a3805bdd7e3b2",
                "reference": "f34de4c61ca46df73857f7f36b9a3805bdd7e3b2",
                "shasum": ""
            },
            "require": {
                "php": ">=7.2.5",
                "psr/log": "~1.0",
                "symfony/deprecation-contracts": "^2.1",
                "symfony/error-handler": "^4.4|^5.0",
                "symfony/event-dispatcher": "^5.0",
                "symfony/http-client-contracts": "^1.1|^2",
                "symfony/http-foundation": "^4.4|^5.0",
                "symfony/polyfill-ctype": "^1.8",
                "symfony/polyfill-php73": "^1.9",
                "symfony/polyfill-php80": "^1.15"
            },
            "conflict": {
                "symfony/browser-kit": "<4.4",
                "symfony/cache": "<5.0",
                "symfony/config": "<5.0",
                "symfony/console": "<4.4",
                "symfony/dependency-injection": "<5.1.8",
                "symfony/doctrine-bridge": "<5.0",
                "symfony/form": "<5.0",
                "symfony/http-client": "<5.0",
                "symfony/mailer": "<5.0",
                "symfony/messenger": "<5.0",
                "symfony/translation": "<5.0",
                "symfony/twig-bridge": "<5.0",
                "symfony/validator": "<5.0",
                "twig/twig": "<2.13"
            },
            "provide": {
                "psr/log-implementation": "1.0"
            },
            "require-dev": {
                "psr/cache": "^1.0|^2.0|^3.0",
                "symfony/browser-kit": "^4.4|^5.0",
                "symfony/config": "^5.0",
                "symfony/console": "^4.4|^5.0",
                "symfony/css-selector": "^4.4|^5.0",
                "symfony/dependency-injection": "^5.1.8",
                "symfony/dom-crawler": "^4.4|^5.0",
                "symfony/expression-language": "^4.4|^5.0",
                "symfony/finder": "^4.4|^5.0",
                "symfony/process": "^4.4|^5.0",
                "symfony/routing": "^4.4|^5.0",
                "symfony/stopwatch": "^4.4|^5.0",
                "symfony/translation": "^4.4|^5.0",
                "symfony/translation-contracts": "^1.1|^2",
                "twig/twig": "^2.13|^3.0.4"
            },
            "suggest": {
                "symfony/browser-kit": "",
                "symfony/config": "",
                "symfony/console": "",
                "symfony/dependency-injection": ""
            },
            "type": "library",
            "autoload": {
                "psr-4": {
                    "Symfony\\Component\\HttpKernel\\": ""
                },
                "exclude-from-classmap": [
                    "/Tests/"
                ]
            },
            "notification-url": "https://packagist.org/downloads/",
            "license": [
                "MIT"
            ],
            "authors": [
                {
                    "name": "Fabien Potencier",
                    "email": "fabien@symfony.com"
                },
                {
                    "name": "Symfony Community",
                    "homepage": "https://symfony.com/contributors"
                }
            ],
            "description": "Provides a structured process for converting a Request into a Response",
            "homepage": "https://symfony.com",
<<<<<<< HEAD
=======
            "support": {
                "source": "https://github.com/symfony/http-kernel/tree/v5.2.6"
            },
>>>>>>> 19b276f3
            "funding": [
                {
                    "url": "https://symfony.com/sponsor",
                    "type": "custom"
                },
                {
                    "url": "https://github.com/fabpot",
                    "type": "github"
                },
                {
                    "url": "https://tidelift.com/funding/github/packagist/symfony/symfony",
                    "type": "tidelift"
                }
            ],
            "time": "2021-03-29T05:16:58+00:00"
        },
        {
            "name": "symfony/mime",
            "version": "v5.2.6",
            "source": {
                "type": "git",
                "url": "https://github.com/symfony/mime.git",
                "reference": "1b2092244374cbe48ae733673f2ca0818b37197b"
            },
            "dist": {
                "type": "zip",
                "url": "https://api.github.com/repos/symfony/mime/zipball/1b2092244374cbe48ae733673f2ca0818b37197b",
                "reference": "1b2092244374cbe48ae733673f2ca0818b37197b",
                "shasum": ""
            },
            "require": {
                "php": ">=7.2.5",
                "symfony/deprecation-contracts": "^2.1",
                "symfony/polyfill-intl-idn": "^1.10",
                "symfony/polyfill-mbstring": "^1.0",
                "symfony/polyfill-php80": "^1.15"
            },
            "conflict": {
                "egulias/email-validator": "~3.0.0",
                "phpdocumentor/reflection-docblock": "<3.2.2",
                "phpdocumentor/type-resolver": "<1.4.0",
                "symfony/mailer": "<4.4"
            },
            "require-dev": {
                "egulias/email-validator": "^2.1.10|^3.1",
                "phpdocumentor/reflection-docblock": "^3.0|^4.0|^5.0",
                "symfony/dependency-injection": "^4.4|^5.0",
                "symfony/property-access": "^4.4|^5.1",
                "symfony/property-info": "^4.4|^5.1",
                "symfony/serializer": "^5.2"
            },
            "type": "library",
            "autoload": {
                "psr-4": {
                    "Symfony\\Component\\Mime\\": ""
                },
                "exclude-from-classmap": [
                    "/Tests/"
                ]
            },
            "notification-url": "https://packagist.org/downloads/",
            "license": [
                "MIT"
            ],
            "authors": [
                {
                    "name": "Fabien Potencier",
                    "email": "fabien@symfony.com"
                },
                {
                    "name": "Symfony Community",
                    "homepage": "https://symfony.com/contributors"
                }
            ],
            "description": "Allows manipulating MIME messages",
            "homepage": "https://symfony.com",
            "keywords": [
                "mime",
                "mime-type"
            ],
<<<<<<< HEAD
=======
            "support": {
                "source": "https://github.com/symfony/mime/tree/v5.2.6"
            },
>>>>>>> 19b276f3
            "funding": [
                {
                    "url": "https://symfony.com/sponsor",
                    "type": "custom"
                },
                {
                    "url": "https://github.com/fabpot",
                    "type": "github"
                },
                {
                    "url": "https://tidelift.com/funding/github/packagist/symfony/symfony",
                    "type": "tidelift"
                }
            ],
            "time": "2021-03-12T13:18:39+00:00"
        },
        {
            "name": "symfony/polyfill-ctype",
            "version": "v1.22.1",
            "source": {
                "type": "git",
                "url": "https://github.com/symfony/polyfill-ctype.git",
                "reference": "c6c942b1ac76c82448322025e084cadc56048b4e"
            },
            "dist": {
                "type": "zip",
                "url": "https://api.github.com/repos/symfony/polyfill-ctype/zipball/c6c942b1ac76c82448322025e084cadc56048b4e",
                "reference": "c6c942b1ac76c82448322025e084cadc56048b4e",
                "shasum": ""
            },
            "require": {
                "php": ">=7.1"
            },
            "suggest": {
                "ext-ctype": "For best performance"
            },
            "type": "library",
            "extra": {
                "branch-alias": {
                    "dev-main": "1.22-dev"
                },
                "thanks": {
                    "name": "symfony/polyfill",
                    "url": "https://github.com/symfony/polyfill"
                }
            },
            "autoload": {
                "psr-4": {
                    "Symfony\\Polyfill\\Ctype\\": ""
                },
                "files": [
                    "bootstrap.php"
                ]
            },
            "notification-url": "https://packagist.org/downloads/",
            "license": [
                "MIT"
            ],
            "authors": [
                {
                    "name": "Gert de Pagter",
                    "email": "BackEndTea@gmail.com"
                },
                {
                    "name": "Symfony Community",
                    "homepage": "https://symfony.com/contributors"
                }
            ],
            "description": "Symfony polyfill for ctype functions",
            "homepage": "https://symfony.com",
            "keywords": [
                "compatibility",
                "ctype",
                "polyfill",
                "portable"
            ],
            "support": {
                "source": "https://github.com/symfony/polyfill-ctype/tree/v1.22.1"
            },
            "funding": [
                {
                    "url": "https://symfony.com/sponsor",
                    "type": "custom"
                },
                {
                    "url": "https://github.com/fabpot",
                    "type": "github"
                },
                {
                    "url": "https://tidelift.com/funding/github/packagist/symfony/symfony",
                    "type": "tidelift"
                }
            ],
            "time": "2021-01-07T16:49:33+00:00"
        },
        {
            "name": "symfony/polyfill-iconv",
            "version": "v1.22.1",
            "source": {
                "type": "git",
                "url": "https://github.com/symfony/polyfill-iconv.git",
                "reference": "06fb361659649bcfd6a208a0f1fcaf4e827ad342"
            },
            "dist": {
                "type": "zip",
                "url": "https://api.github.com/repos/symfony/polyfill-iconv/zipball/06fb361659649bcfd6a208a0f1fcaf4e827ad342",
                "reference": "06fb361659649bcfd6a208a0f1fcaf4e827ad342",
                "shasum": ""
            },
            "require": {
                "php": ">=7.1"
            },
            "suggest": {
                "ext-iconv": "For best performance"
            },
            "type": "library",
            "extra": {
                "branch-alias": {
                    "dev-main": "1.22-dev"
                },
                "thanks": {
                    "name": "symfony/polyfill",
                    "url": "https://github.com/symfony/polyfill"
                }
            },
            "autoload": {
                "psr-4": {
                    "Symfony\\Polyfill\\Iconv\\": ""
                },
                "files": [
                    "bootstrap.php"
                ]
            },
            "notification-url": "https://packagist.org/downloads/",
            "license": [
                "MIT"
            ],
            "authors": [
                {
                    "name": "Nicolas Grekas",
                    "email": "p@tchwork.com"
                },
                {
                    "name": "Symfony Community",
                    "homepage": "https://symfony.com/contributors"
                }
            ],
            "description": "Symfony polyfill for the Iconv extension",
            "homepage": "https://symfony.com",
            "keywords": [
                "compatibility",
                "iconv",
                "polyfill",
                "portable",
                "shim"
            ],
            "support": {
                "source": "https://github.com/symfony/polyfill-iconv/tree/v1.22.1"
            },
            "funding": [
                {
                    "url": "https://symfony.com/sponsor",
                    "type": "custom"
                },
                {
                    "url": "https://github.com/fabpot",
                    "type": "github"
                },
                {
                    "url": "https://tidelift.com/funding/github/packagist/symfony/symfony",
                    "type": "tidelift"
                }
            ],
            "time": "2021-01-22T09:19:47+00:00"
        },
        {
            "name": "symfony/polyfill-intl-grapheme",
            "version": "v1.22.1",
            "source": {
                "type": "git",
                "url": "https://github.com/symfony/polyfill-intl-grapheme.git",
                "reference": "5601e09b69f26c1828b13b6bb87cb07cddba3170"
            },
            "dist": {
                "type": "zip",
                "url": "https://api.github.com/repos/symfony/polyfill-intl-grapheme/zipball/5601e09b69f26c1828b13b6bb87cb07cddba3170",
                "reference": "5601e09b69f26c1828b13b6bb87cb07cddba3170",
                "shasum": ""
            },
            "require": {
                "php": ">=7.1"
            },
            "suggest": {
                "ext-intl": "For best performance"
            },
            "type": "library",
            "extra": {
                "branch-alias": {
                    "dev-main": "1.22-dev"
                },
                "thanks": {
                    "name": "symfony/polyfill",
                    "url": "https://github.com/symfony/polyfill"
                }
            },
            "autoload": {
                "psr-4": {
                    "Symfony\\Polyfill\\Intl\\Grapheme\\": ""
                },
                "files": [
                    "bootstrap.php"
                ]
            },
            "notification-url": "https://packagist.org/downloads/",
            "license": [
                "MIT"
            ],
            "authors": [
                {
                    "name": "Nicolas Grekas",
                    "email": "p@tchwork.com"
                },
                {
                    "name": "Symfony Community",
                    "homepage": "https://symfony.com/contributors"
                }
            ],
            "description": "Symfony polyfill for intl's grapheme_* functions",
            "homepage": "https://symfony.com",
            "keywords": [
                "compatibility",
                "grapheme",
                "intl",
                "polyfill",
                "portable",
                "shim"
            ],
            "support": {
                "source": "https://github.com/symfony/polyfill-intl-grapheme/tree/v1.22.1"
            },
            "funding": [
                {
                    "url": "https://symfony.com/sponsor",
                    "type": "custom"
                },
                {
                    "url": "https://github.com/fabpot",
                    "type": "github"
                },
                {
                    "url": "https://tidelift.com/funding/github/packagist/symfony/symfony",
                    "type": "tidelift"
                }
            ],
            "time": "2021-01-22T09:19:47+00:00"
        },
        {
            "name": "symfony/polyfill-intl-idn",
            "version": "v1.22.1",
            "source": {
                "type": "git",
                "url": "https://github.com/symfony/polyfill-intl-idn.git",
                "reference": "2d63434d922daf7da8dd863e7907e67ee3031483"
            },
            "dist": {
                "type": "zip",
                "url": "https://api.github.com/repos/symfony/polyfill-intl-idn/zipball/2d63434d922daf7da8dd863e7907e67ee3031483",
                "reference": "2d63434d922daf7da8dd863e7907e67ee3031483",
                "shasum": ""
            },
            "require": {
                "php": ">=7.1",
                "symfony/polyfill-intl-normalizer": "^1.10",
                "symfony/polyfill-php72": "^1.10"
            },
            "suggest": {
                "ext-intl": "For best performance"
            },
            "type": "library",
            "extra": {
                "branch-alias": {
                    "dev-main": "1.22-dev"
                },
                "thanks": {
                    "name": "symfony/polyfill",
                    "url": "https://github.com/symfony/polyfill"
                }
            },
            "autoload": {
                "psr-4": {
                    "Symfony\\Polyfill\\Intl\\Idn\\": ""
                },
                "files": [
                    "bootstrap.php"
                ]
            },
            "notification-url": "https://packagist.org/downloads/",
            "license": [
                "MIT"
            ],
            "authors": [
                {
                    "name": "Laurent Bassin",
                    "email": "laurent@bassin.info"
                },
                {
                    "name": "Trevor Rowbotham",
                    "email": "trevor.rowbotham@pm.me"
                },
                {
                    "name": "Symfony Community",
                    "homepage": "https://symfony.com/contributors"
                }
            ],
            "description": "Symfony polyfill for intl's idn_to_ascii and idn_to_utf8 functions",
            "homepage": "https://symfony.com",
            "keywords": [
                "compatibility",
                "idn",
                "intl",
                "polyfill",
                "portable",
                "shim"
            ],
            "support": {
                "source": "https://github.com/symfony/polyfill-intl-idn/tree/v1.22.1"
            },
            "funding": [
                {
                    "url": "https://symfony.com/sponsor",
                    "type": "custom"
                },
                {
                    "url": "https://github.com/fabpot",
                    "type": "github"
                },
                {
                    "url": "https://tidelift.com/funding/github/packagist/symfony/symfony",
                    "type": "tidelift"
                }
            ],
            "time": "2021-01-22T09:19:47+00:00"
        },
        {
            "name": "symfony/polyfill-intl-normalizer",
            "version": "v1.22.1",
            "source": {
                "type": "git",
                "url": "https://github.com/symfony/polyfill-intl-normalizer.git",
                "reference": "43a0283138253ed1d48d352ab6d0bdb3f809f248"
            },
            "dist": {
                "type": "zip",
                "url": "https://api.github.com/repos/symfony/polyfill-intl-normalizer/zipball/43a0283138253ed1d48d352ab6d0bdb3f809f248",
                "reference": "43a0283138253ed1d48d352ab6d0bdb3f809f248",
                "shasum": ""
            },
            "require": {
                "php": ">=7.1"
            },
            "suggest": {
                "ext-intl": "For best performance"
            },
            "type": "library",
            "extra": {
                "branch-alias": {
                    "dev-main": "1.22-dev"
                },
                "thanks": {
                    "name": "symfony/polyfill",
                    "url": "https://github.com/symfony/polyfill"
                }
            },
            "autoload": {
                "psr-4": {
                    "Symfony\\Polyfill\\Intl\\Normalizer\\": ""
                },
                "files": [
                    "bootstrap.php"
                ],
                "classmap": [
                    "Resources/stubs"
                ]
            },
            "notification-url": "https://packagist.org/downloads/",
            "license": [
                "MIT"
            ],
            "authors": [
                {
                    "name": "Nicolas Grekas",
                    "email": "p@tchwork.com"
                },
                {
                    "name": "Symfony Community",
                    "homepage": "https://symfony.com/contributors"
                }
            ],
            "description": "Symfony polyfill for intl's Normalizer class and related functions",
            "homepage": "https://symfony.com",
            "keywords": [
                "compatibility",
                "intl",
                "normalizer",
                "polyfill",
                "portable",
                "shim"
            ],
            "support": {
                "source": "https://github.com/symfony/polyfill-intl-normalizer/tree/v1.22.1"
            },
            "funding": [
                {
                    "url": "https://symfony.com/sponsor",
                    "type": "custom"
                },
                {
                    "url": "https://github.com/fabpot",
                    "type": "github"
                },
                {
                    "url": "https://tidelift.com/funding/github/packagist/symfony/symfony",
                    "type": "tidelift"
                }
            ],
            "time": "2021-01-22T09:19:47+00:00"
        },
        {
            "name": "symfony/polyfill-mbstring",
            "version": "v1.22.1",
            "source": {
                "type": "git",
                "url": "https://github.com/symfony/polyfill-mbstring.git",
                "reference": "5232de97ee3b75b0360528dae24e73db49566ab1"
            },
            "dist": {
                "type": "zip",
                "url": "https://api.github.com/repos/symfony/polyfill-mbstring/zipball/5232de97ee3b75b0360528dae24e73db49566ab1",
                "reference": "5232de97ee3b75b0360528dae24e73db49566ab1",
                "shasum": ""
            },
            "require": {
                "php": ">=7.1"
            },
            "suggest": {
                "ext-mbstring": "For best performance"
            },
            "type": "library",
            "extra": {
                "branch-alias": {
                    "dev-main": "1.22-dev"
                },
                "thanks": {
                    "name": "symfony/polyfill",
                    "url": "https://github.com/symfony/polyfill"
                }
            },
            "autoload": {
                "psr-4": {
                    "Symfony\\Polyfill\\Mbstring\\": ""
                },
                "files": [
                    "bootstrap.php"
                ]
            },
            "notification-url": "https://packagist.org/downloads/",
            "license": [
                "MIT"
            ],
            "authors": [
                {
                    "name": "Nicolas Grekas",
                    "email": "p@tchwork.com"
                },
                {
                    "name": "Symfony Community",
                    "homepage": "https://symfony.com/contributors"
                }
            ],
            "description": "Symfony polyfill for the Mbstring extension",
            "homepage": "https://symfony.com",
            "keywords": [
                "compatibility",
                "mbstring",
                "polyfill",
                "portable",
                "shim"
            ],
            "support": {
                "source": "https://github.com/symfony/polyfill-mbstring/tree/v1.22.1"
            },
            "funding": [
                {
                    "url": "https://symfony.com/sponsor",
                    "type": "custom"
                },
                {
                    "url": "https://github.com/fabpot",
                    "type": "github"
                },
                {
                    "url": "https://tidelift.com/funding/github/packagist/symfony/symfony",
                    "type": "tidelift"
                }
            ],
            "time": "2021-01-22T09:19:47+00:00"
        },
        {
            "name": "symfony/polyfill-php72",
            "version": "v1.22.1",
            "source": {
                "type": "git",
                "url": "https://github.com/symfony/polyfill-php72.git",
                "reference": "cc6e6f9b39fe8075b3dabfbaf5b5f645ae1340c9"
            },
            "dist": {
                "type": "zip",
                "url": "https://api.github.com/repos/symfony/polyfill-php72/zipball/cc6e6f9b39fe8075b3dabfbaf5b5f645ae1340c9",
                "reference": "cc6e6f9b39fe8075b3dabfbaf5b5f645ae1340c9",
                "shasum": ""
            },
            "require": {
                "php": ">=7.1"
            },
            "type": "library",
            "extra": {
                "branch-alias": {
                    "dev-main": "1.22-dev"
                },
                "thanks": {
                    "name": "symfony/polyfill",
                    "url": "https://github.com/symfony/polyfill"
                }
            },
            "autoload": {
                "psr-4": {
                    "Symfony\\Polyfill\\Php72\\": ""
                },
                "files": [
                    "bootstrap.php"
                ]
            },
            "notification-url": "https://packagist.org/downloads/",
            "license": [
                "MIT"
            ],
            "authors": [
                {
                    "name": "Nicolas Grekas",
                    "email": "p@tchwork.com"
                },
                {
                    "name": "Symfony Community",
                    "homepage": "https://symfony.com/contributors"
                }
            ],
            "description": "Symfony polyfill backporting some PHP 7.2+ features to lower PHP versions",
            "homepage": "https://symfony.com",
            "keywords": [
                "compatibility",
                "polyfill",
                "portable",
                "shim"
            ],
            "support": {
                "source": "https://github.com/symfony/polyfill-php72/tree/v1.22.1"
            },
            "funding": [
                {
                    "url": "https://symfony.com/sponsor",
                    "type": "custom"
                },
                {
                    "url": "https://github.com/fabpot",
                    "type": "github"
                },
                {
                    "url": "https://tidelift.com/funding/github/packagist/symfony/symfony",
                    "type": "tidelift"
                }
            ],
            "time": "2021-01-07T16:49:33+00:00"
        },
        {
            "name": "symfony/polyfill-php73",
            "version": "v1.22.1",
            "source": {
                "type": "git",
                "url": "https://github.com/symfony/polyfill-php73.git",
                "reference": "a678b42e92f86eca04b7fa4c0f6f19d097fb69e2"
            },
            "dist": {
                "type": "zip",
                "url": "https://api.github.com/repos/symfony/polyfill-php73/zipball/a678b42e92f86eca04b7fa4c0f6f19d097fb69e2",
                "reference": "a678b42e92f86eca04b7fa4c0f6f19d097fb69e2",
                "shasum": ""
            },
            "require": {
                "php": ">=7.1"
            },
            "type": "library",
            "extra": {
                "branch-alias": {
                    "dev-main": "1.22-dev"
                },
                "thanks": {
                    "name": "symfony/polyfill",
                    "url": "https://github.com/symfony/polyfill"
                }
            },
            "autoload": {
                "psr-4": {
                    "Symfony\\Polyfill\\Php73\\": ""
                },
                "files": [
                    "bootstrap.php"
                ],
                "classmap": [
                    "Resources/stubs"
                ]
            },
            "notification-url": "https://packagist.org/downloads/",
            "license": [
                "MIT"
            ],
            "authors": [
                {
                    "name": "Nicolas Grekas",
                    "email": "p@tchwork.com"
                },
                {
                    "name": "Symfony Community",
                    "homepage": "https://symfony.com/contributors"
                }
            ],
            "description": "Symfony polyfill backporting some PHP 7.3+ features to lower PHP versions",
            "homepage": "https://symfony.com",
            "keywords": [
                "compatibility",
                "polyfill",
                "portable",
                "shim"
            ],
            "support": {
                "source": "https://github.com/symfony/polyfill-php73/tree/v1.22.1"
            },
            "funding": [
                {
                    "url": "https://symfony.com/sponsor",
                    "type": "custom"
                },
                {
                    "url": "https://github.com/fabpot",
                    "type": "github"
                },
                {
                    "url": "https://tidelift.com/funding/github/packagist/symfony/symfony",
                    "type": "tidelift"
                }
            ],
            "time": "2021-01-07T16:49:33+00:00"
        },
        {
            "name": "symfony/polyfill-php80",
            "version": "v1.22.1",
            "source": {
                "type": "git",
                "url": "https://github.com/symfony/polyfill-php80.git",
                "reference": "dc3063ba22c2a1fd2f45ed856374d79114998f91"
            },
            "dist": {
                "type": "zip",
                "url": "https://api.github.com/repos/symfony/polyfill-php80/zipball/dc3063ba22c2a1fd2f45ed856374d79114998f91",
                "reference": "dc3063ba22c2a1fd2f45ed856374d79114998f91",
                "shasum": ""
            },
            "require": {
                "php": ">=7.1"
            },
            "type": "library",
            "extra": {
                "branch-alias": {
                    "dev-main": "1.22-dev"
                },
                "thanks": {
                    "name": "symfony/polyfill",
                    "url": "https://github.com/symfony/polyfill"
                }
            },
            "autoload": {
                "psr-4": {
                    "Symfony\\Polyfill\\Php80\\": ""
                },
                "files": [
                    "bootstrap.php"
                ],
                "classmap": [
                    "Resources/stubs"
                ]
            },
            "notification-url": "https://packagist.org/downloads/",
            "license": [
                "MIT"
            ],
            "authors": [
                {
                    "name": "Ion Bazan",
                    "email": "ion.bazan@gmail.com"
                },
                {
                    "name": "Nicolas Grekas",
                    "email": "p@tchwork.com"
                },
                {
                    "name": "Symfony Community",
                    "homepage": "https://symfony.com/contributors"
                }
            ],
            "description": "Symfony polyfill backporting some PHP 8.0+ features to lower PHP versions",
            "homepage": "https://symfony.com",
            "keywords": [
                "compatibility",
                "polyfill",
                "portable",
                "shim"
            ],
            "support": {
                "source": "https://github.com/symfony/polyfill-php80/tree/v1.22.1"
            },
            "funding": [
                {
                    "url": "https://symfony.com/sponsor",
                    "type": "custom"
                },
                {
                    "url": "https://github.com/fabpot",
                    "type": "github"
                },
                {
                    "url": "https://tidelift.com/funding/github/packagist/symfony/symfony",
                    "type": "tidelift"
                }
            ],
            "time": "2021-01-07T16:49:33+00:00"
        },
        {
            "name": "symfony/process",
            "version": "v5.2.4",
            "source": {
                "type": "git",
                "url": "https://github.com/symfony/process.git",
                "reference": "313a38f09c77fbcdc1d223e57d368cea76a2fd2f"
            },
            "dist": {
                "type": "zip",
                "url": "https://api.github.com/repos/symfony/process/zipball/313a38f09c77fbcdc1d223e57d368cea76a2fd2f",
                "reference": "313a38f09c77fbcdc1d223e57d368cea76a2fd2f",
                "shasum": ""
            },
            "require": {
                "php": ">=7.2.5",
                "symfony/polyfill-php80": "^1.15"
            },
            "type": "library",
            "autoload": {
                "psr-4": {
                    "Symfony\\Component\\Process\\": ""
                },
                "exclude-from-classmap": [
                    "/Tests/"
                ]
            },
            "notification-url": "https://packagist.org/downloads/",
            "license": [
                "MIT"
            ],
            "authors": [
                {
                    "name": "Fabien Potencier",
                    "email": "fabien@symfony.com"
                },
                {
                    "name": "Symfony Community",
                    "homepage": "https://symfony.com/contributors"
                }
            ],
            "description": "Executes commands in sub-processes",
            "homepage": "https://symfony.com",
            "support": {
                "source": "https://github.com/symfony/process/tree/v5.2.4"
            },
            "funding": [
                {
                    "url": "https://symfony.com/sponsor",
                    "type": "custom"
                },
                {
                    "url": "https://github.com/fabpot",
                    "type": "github"
                },
                {
                    "url": "https://tidelift.com/funding/github/packagist/symfony/symfony",
                    "type": "tidelift"
                }
            ],
            "time": "2021-01-27T10:15:41+00:00"
        },
        {
            "name": "symfony/routing",
            "version": "v5.2.6",
            "source": {
                "type": "git",
                "url": "https://github.com/symfony/routing.git",
                "reference": "31fba555f178afd04d54fd26953501b2c3f0c6e6"
            },
            "dist": {
                "type": "zip",
                "url": "https://api.github.com/repos/symfony/routing/zipball/31fba555f178afd04d54fd26953501b2c3f0c6e6",
                "reference": "31fba555f178afd04d54fd26953501b2c3f0c6e6",
                "shasum": ""
            },
            "require": {
                "php": ">=7.2.5",
                "symfony/deprecation-contracts": "^2.1",
                "symfony/polyfill-php80": "^1.15"
            },
            "conflict": {
                "symfony/config": "<5.0",
                "symfony/dependency-injection": "<4.4",
                "symfony/yaml": "<4.4"
            },
            "require-dev": {
                "doctrine/annotations": "^1.10.4",
                "psr/log": "~1.0",
                "symfony/config": "^5.0",
                "symfony/dependency-injection": "^4.4|^5.0",
                "symfony/expression-language": "^4.4|^5.0",
                "symfony/http-foundation": "^4.4|^5.0",
                "symfony/yaml": "^4.4|^5.0"
            },
            "suggest": {
                "doctrine/annotations": "For using the annotation loader",
                "symfony/config": "For using the all-in-one router or any loader",
                "symfony/expression-language": "For using expression matching",
                "symfony/http-foundation": "For using a Symfony Request object",
                "symfony/yaml": "For using the YAML loader"
            },
            "type": "library",
            "autoload": {
                "psr-4": {
                    "Symfony\\Component\\Routing\\": ""
                },
                "exclude-from-classmap": [
                    "/Tests/"
                ]
            },
            "notification-url": "https://packagist.org/downloads/",
            "license": [
                "MIT"
            ],
            "authors": [
                {
                    "name": "Fabien Potencier",
                    "email": "fabien@symfony.com"
                },
                {
                    "name": "Symfony Community",
                    "homepage": "https://symfony.com/contributors"
                }
            ],
            "description": "Maps an HTTP request to a set of configuration variables",
            "homepage": "https://symfony.com",
            "keywords": [
                "router",
                "routing",
                "uri",
                "url"
            ],
<<<<<<< HEAD
=======
            "support": {
                "source": "https://github.com/symfony/routing/tree/v5.2.6"
            },
>>>>>>> 19b276f3
            "funding": [
                {
                    "url": "https://symfony.com/sponsor",
                    "type": "custom"
                },
                {
                    "url": "https://github.com/fabpot",
                    "type": "github"
                },
                {
                    "url": "https://tidelift.com/funding/github/packagist/symfony/symfony",
                    "type": "tidelift"
                }
            ],
            "time": "2021-03-14T13:53:33+00:00"
        },
        {
            "name": "symfony/service-contracts",
            "version": "v2.4.0",
            "source": {
                "type": "git",
                "url": "https://github.com/symfony/service-contracts.git",
                "reference": "f040a30e04b57fbcc9c6cbcf4dbaa96bd318b9bb"
            },
            "dist": {
                "type": "zip",
                "url": "https://api.github.com/repos/symfony/service-contracts/zipball/f040a30e04b57fbcc9c6cbcf4dbaa96bd318b9bb",
                "reference": "f040a30e04b57fbcc9c6cbcf4dbaa96bd318b9bb",
                "shasum": ""
            },
            "require": {
                "php": ">=7.2.5",
                "psr/container": "^1.1"
            },
            "suggest": {
                "symfony/service-implementation": ""
            },
            "type": "library",
            "extra": {
                "branch-alias": {
                    "dev-main": "2.4-dev"
                },
                "thanks": {
                    "name": "symfony/contracts",
                    "url": "https://github.com/symfony/contracts"
                }
            },
            "autoload": {
                "psr-4": {
                    "Symfony\\Contracts\\Service\\": ""
                }
            },
            "notification-url": "https://packagist.org/downloads/",
            "license": [
                "MIT"
            ],
            "authors": [
                {
                    "name": "Nicolas Grekas",
                    "email": "p@tchwork.com"
                },
                {
                    "name": "Symfony Community",
                    "homepage": "https://symfony.com/contributors"
                }
            ],
            "description": "Generic abstractions related to writing services",
            "homepage": "https://symfony.com",
            "keywords": [
                "abstractions",
                "contracts",
                "decoupling",
                "interfaces",
                "interoperability",
                "standards"
            ],
<<<<<<< HEAD
=======
            "support": {
                "source": "https://github.com/symfony/service-contracts/tree/v2.4.0"
            },
>>>>>>> 19b276f3
            "funding": [
                {
                    "url": "https://symfony.com/sponsor",
                    "type": "custom"
                },
                {
                    "url": "https://github.com/fabpot",
                    "type": "github"
                },
                {
                    "url": "https://tidelift.com/funding/github/packagist/symfony/symfony",
                    "type": "tidelift"
                }
            ],
            "time": "2021-04-01T10:43:52+00:00"
        },
        {
            "name": "symfony/string",
            "version": "v5.2.6",
            "source": {
                "type": "git",
                "url": "https://github.com/symfony/string.git",
                "reference": "ad0bd91bce2054103f5eaa18ebeba8d3bc2a0572"
            },
            "dist": {
                "type": "zip",
                "url": "https://api.github.com/repos/symfony/string/zipball/ad0bd91bce2054103f5eaa18ebeba8d3bc2a0572",
                "reference": "ad0bd91bce2054103f5eaa18ebeba8d3bc2a0572",
                "shasum": ""
            },
            "require": {
                "php": ">=7.2.5",
                "symfony/polyfill-ctype": "~1.8",
                "symfony/polyfill-intl-grapheme": "~1.0",
                "symfony/polyfill-intl-normalizer": "~1.0",
                "symfony/polyfill-mbstring": "~1.0",
                "symfony/polyfill-php80": "~1.15"
            },
            "require-dev": {
                "symfony/error-handler": "^4.4|^5.0",
                "symfony/http-client": "^4.4|^5.0",
                "symfony/translation-contracts": "^1.1|^2",
                "symfony/var-exporter": "^4.4|^5.0"
            },
            "type": "library",
            "autoload": {
                "psr-4": {
                    "Symfony\\Component\\String\\": ""
                },
                "files": [
                    "Resources/functions.php"
                ],
                "exclude-from-classmap": [
                    "/Tests/"
                ]
            },
            "notification-url": "https://packagist.org/downloads/",
            "license": [
                "MIT"
            ],
            "authors": [
                {
                    "name": "Nicolas Grekas",
                    "email": "p@tchwork.com"
                },
                {
                    "name": "Symfony Community",
                    "homepage": "https://symfony.com/contributors"
                }
            ],
            "description": "Provides an object-oriented API to strings and deals with bytes, UTF-8 code points and grapheme clusters in a unified way",
            "homepage": "https://symfony.com",
            "keywords": [
                "grapheme",
                "i18n",
                "string",
                "unicode",
                "utf-8",
                "utf8"
            ],
<<<<<<< HEAD
=======
            "support": {
                "source": "https://github.com/symfony/string/tree/v5.2.6"
            },
>>>>>>> 19b276f3
            "funding": [
                {
                    "url": "https://symfony.com/sponsor",
                    "type": "custom"
                },
                {
                    "url": "https://github.com/fabpot",
                    "type": "github"
                },
                {
                    "url": "https://tidelift.com/funding/github/packagist/symfony/symfony",
                    "type": "tidelift"
                }
            ],
            "time": "2021-03-17T17:12:15+00:00"
        },
        {
            "name": "symfony/translation",
            "version": "v5.2.6",
            "source": {
                "type": "git",
                "url": "https://github.com/symfony/translation.git",
                "reference": "2cc7f45d96db9adfcf89adf4401d9dfed509f4e1"
            },
            "dist": {
                "type": "zip",
                "url": "https://api.github.com/repos/symfony/translation/zipball/2cc7f45d96db9adfcf89adf4401d9dfed509f4e1",
                "reference": "2cc7f45d96db9adfcf89adf4401d9dfed509f4e1",
                "shasum": ""
            },
            "require": {
                "php": ">=7.2.5",
                "symfony/polyfill-mbstring": "~1.0",
                "symfony/polyfill-php80": "^1.15",
                "symfony/translation-contracts": "^2.3"
            },
            "conflict": {
                "symfony/config": "<4.4",
                "symfony/dependency-injection": "<5.0",
                "symfony/http-kernel": "<5.0",
                "symfony/twig-bundle": "<5.0",
                "symfony/yaml": "<4.4"
            },
            "provide": {
                "symfony/translation-implementation": "2.3"
            },
            "require-dev": {
                "psr/log": "~1.0",
                "symfony/config": "^4.4|^5.0",
                "symfony/console": "^4.4|^5.0",
                "symfony/dependency-injection": "^5.0",
                "symfony/finder": "^4.4|^5.0",
                "symfony/http-kernel": "^5.0",
                "symfony/intl": "^4.4|^5.0",
                "symfony/service-contracts": "^1.1.2|^2",
                "symfony/yaml": "^4.4|^5.0"
            },
            "suggest": {
                "psr/log-implementation": "To use logging capability in translator",
                "symfony/config": "",
                "symfony/yaml": ""
            },
            "type": "library",
            "autoload": {
                "files": [
                    "Resources/functions.php"
                ],
                "psr-4": {
                    "Symfony\\Component\\Translation\\": ""
                },
                "exclude-from-classmap": [
                    "/Tests/"
                ]
            },
            "notification-url": "https://packagist.org/downloads/",
            "license": [
                "MIT"
            ],
            "authors": [
                {
                    "name": "Fabien Potencier",
                    "email": "fabien@symfony.com"
                },
                {
                    "name": "Symfony Community",
                    "homepage": "https://symfony.com/contributors"
                }
            ],
            "description": "Provides tools to internationalize your application",
            "homepage": "https://symfony.com",
<<<<<<< HEAD
=======
            "support": {
                "source": "https://github.com/symfony/translation/tree/v5.2.6"
            },
>>>>>>> 19b276f3
            "funding": [
                {
                    "url": "https://symfony.com/sponsor",
                    "type": "custom"
                },
                {
                    "url": "https://github.com/fabpot",
                    "type": "github"
                },
                {
                    "url": "https://tidelift.com/funding/github/packagist/symfony/symfony",
                    "type": "tidelift"
                }
            ],
            "time": "2021-03-23T19:33:48+00:00"
        },
        {
            "name": "symfony/translation-contracts",
            "version": "v2.4.0",
            "source": {
                "type": "git",
                "url": "https://github.com/symfony/translation-contracts.git",
                "reference": "95c812666f3e91db75385749fe219c5e494c7f95"
            },
            "dist": {
                "type": "zip",
                "url": "https://api.github.com/repos/symfony/translation-contracts/zipball/95c812666f3e91db75385749fe219c5e494c7f95",
                "reference": "95c812666f3e91db75385749fe219c5e494c7f95",
                "shasum": ""
            },
            "require": {
                "php": ">=7.2.5"
            },
            "suggest": {
                "symfony/translation-implementation": ""
            },
            "type": "library",
            "extra": {
                "branch-alias": {
                    "dev-main": "2.4-dev"
                },
                "thanks": {
                    "name": "symfony/contracts",
                    "url": "https://github.com/symfony/contracts"
                }
            },
            "autoload": {
                "psr-4": {
                    "Symfony\\Contracts\\Translation\\": ""
                }
            },
            "notification-url": "https://packagist.org/downloads/",
            "license": [
                "MIT"
            ],
            "authors": [
                {
                    "name": "Nicolas Grekas",
                    "email": "p@tchwork.com"
                },
                {
                    "name": "Symfony Community",
                    "homepage": "https://symfony.com/contributors"
                }
            ],
            "description": "Generic abstractions related to translation",
            "homepage": "https://symfony.com",
            "keywords": [
                "abstractions",
                "contracts",
                "decoupling",
                "interfaces",
                "interoperability",
                "standards"
            ],
<<<<<<< HEAD
=======
            "support": {
                "source": "https://github.com/symfony/translation-contracts/tree/v2.4.0"
            },
>>>>>>> 19b276f3
            "funding": [
                {
                    "url": "https://symfony.com/sponsor",
                    "type": "custom"
                },
                {
                    "url": "https://github.com/fabpot",
                    "type": "github"
                },
                {
                    "url": "https://tidelift.com/funding/github/packagist/symfony/symfony",
                    "type": "tidelift"
                }
            ],
            "time": "2021-03-23T23:28:01+00:00"
        },
        {
            "name": "symfony/var-dumper",
            "version": "v5.2.6",
            "source": {
                "type": "git",
                "url": "https://github.com/symfony/var-dumper.git",
                "reference": "89412a68ea2e675b4e44f260a5666729f77f668e"
            },
            "dist": {
                "type": "zip",
                "url": "https://api.github.com/repos/symfony/var-dumper/zipball/89412a68ea2e675b4e44f260a5666729f77f668e",
                "reference": "89412a68ea2e675b4e44f260a5666729f77f668e",
                "shasum": ""
            },
            "require": {
                "php": ">=7.2.5",
                "symfony/polyfill-mbstring": "~1.0",
                "symfony/polyfill-php80": "^1.15"
            },
            "conflict": {
                "phpunit/phpunit": "<5.4.3",
                "symfony/console": "<4.4"
            },
            "require-dev": {
                "ext-iconv": "*",
                "symfony/console": "^4.4|^5.0",
                "symfony/process": "^4.4|^5.0",
                "twig/twig": "^2.13|^3.0.4"
            },
            "suggest": {
                "ext-iconv": "To convert non-UTF-8 strings to UTF-8 (or symfony/polyfill-iconv in case ext-iconv cannot be used).",
                "ext-intl": "To show region name in time zone dump",
                "symfony/console": "To use the ServerDumpCommand and/or the bin/var-dump-server script"
            },
            "bin": [
                "Resources/bin/var-dump-server"
            ],
            "type": "library",
            "autoload": {
                "files": [
                    "Resources/functions/dump.php"
                ],
                "psr-4": {
                    "Symfony\\Component\\VarDumper\\": ""
                },
                "exclude-from-classmap": [
                    "/Tests/"
                ]
            },
            "notification-url": "https://packagist.org/downloads/",
            "license": [
                "MIT"
            ],
            "authors": [
                {
                    "name": "Nicolas Grekas",
                    "email": "p@tchwork.com"
                },
                {
                    "name": "Symfony Community",
                    "homepage": "https://symfony.com/contributors"
                }
            ],
            "description": "Provides mechanisms for walking through any arbitrary PHP variable",
            "homepage": "https://symfony.com",
            "keywords": [
                "debug",
                "dump"
            ],
<<<<<<< HEAD
=======
            "support": {
                "source": "https://github.com/symfony/var-dumper/tree/v5.2.6"
            },
>>>>>>> 19b276f3
            "funding": [
                {
                    "url": "https://symfony.com/sponsor",
                    "type": "custom"
                },
                {
                    "url": "https://github.com/fabpot",
                    "type": "github"
                },
                {
                    "url": "https://tidelift.com/funding/github/packagist/symfony/symfony",
                    "type": "tidelift"
                }
            ],
            "time": "2021-03-28T09:42:18+00:00"
        },
        {
            "name": "tijsverkoyen/css-to-inline-styles",
            "version": "2.2.3",
            "source": {
                "type": "git",
                "url": "https://github.com/tijsverkoyen/CssToInlineStyles.git",
                "reference": "b43b05cf43c1b6d849478965062b6ef73e223bb5"
            },
            "dist": {
                "type": "zip",
                "url": "https://api.github.com/repos/tijsverkoyen/CssToInlineStyles/zipball/b43b05cf43c1b6d849478965062b6ef73e223bb5",
                "reference": "b43b05cf43c1b6d849478965062b6ef73e223bb5",
                "shasum": ""
            },
            "require": {
                "ext-dom": "*",
                "ext-libxml": "*",
                "php": "^5.5 || ^7.0 || ^8.0",
                "symfony/css-selector": "^2.7 || ^3.0 || ^4.0 || ^5.0"
            },
            "require-dev": {
                "phpunit/phpunit": "^4.8.35 || ^5.7 || ^6.0 || ^7.5"
            },
            "type": "library",
            "extra": {
                "branch-alias": {
                    "dev-master": "2.2.x-dev"
                }
            },
            "autoload": {
                "psr-4": {
                    "TijsVerkoyen\\CssToInlineStyles\\": "src"
                }
            },
            "notification-url": "https://packagist.org/downloads/",
            "license": [
                "BSD-3-Clause"
            ],
            "authors": [
                {
                    "name": "Tijs Verkoyen",
                    "email": "css_to_inline_styles@verkoyen.eu",
                    "role": "Developer"
                }
            ],
            "description": "CssToInlineStyles is a class that enables you to convert HTML-pages/files into HTML-pages/files with inline styles. This is very useful when you're sending emails.",
            "homepage": "https://github.com/tijsverkoyen/CssToInlineStyles",
            "support": {
                "issues": "https://github.com/tijsverkoyen/CssToInlineStyles/issues",
                "source": "https://github.com/tijsverkoyen/CssToInlineStyles/tree/2.2.3"
            },
            "time": "2020-07-13T06:12:54+00:00"
        },
        {
            "name": "vlucas/phpdotenv",
            "version": "v5.3.0",
            "source": {
                "type": "git",
                "url": "https://github.com/vlucas/phpdotenv.git",
                "reference": "b3eac5c7ac896e52deab4a99068e3f4ab12d9e56"
            },
            "dist": {
                "type": "zip",
                "url": "https://api.github.com/repos/vlucas/phpdotenv/zipball/b3eac5c7ac896e52deab4a99068e3f4ab12d9e56",
                "reference": "b3eac5c7ac896e52deab4a99068e3f4ab12d9e56",
                "shasum": ""
            },
            "require": {
                "ext-pcre": "*",
                "graham-campbell/result-type": "^1.0.1",
                "php": "^7.1.3 || ^8.0",
                "phpoption/phpoption": "^1.7.4",
                "symfony/polyfill-ctype": "^1.17",
                "symfony/polyfill-mbstring": "^1.17",
                "symfony/polyfill-php80": "^1.17"
            },
            "require-dev": {
                "bamarni/composer-bin-plugin": "^1.4.1",
                "ext-filter": "*",
                "phpunit/phpunit": "^7.5.20 || ^8.5.14 || ^9.5.1"
            },
            "suggest": {
                "ext-filter": "Required to use the boolean validator."
            },
            "type": "library",
            "extra": {
                "branch-alias": {
                    "dev-master": "5.3-dev"
                }
            },
            "autoload": {
                "psr-4": {
                    "Dotenv\\": "src/"
                }
            },
            "notification-url": "https://packagist.org/downloads/",
            "license": [
                "BSD-3-Clause"
            ],
            "authors": [
                {
                    "name": "Graham Campbell",
                    "email": "graham@alt-three.com",
                    "homepage": "https://gjcampbell.co.uk/"
                },
                {
                    "name": "Vance Lucas",
                    "email": "vance@vancelucas.com",
                    "homepage": "https://vancelucas.com/"
                }
            ],
            "description": "Loads environment variables from `.env` to `getenv()`, `$_ENV` and `$_SERVER` automagically.",
            "keywords": [
                "dotenv",
                "env",
                "environment"
            ],
            "support": {
                "issues": "https://github.com/vlucas/phpdotenv/issues",
                "source": "https://github.com/vlucas/phpdotenv/tree/v5.3.0"
            },
            "funding": [
                {
                    "url": "https://github.com/GrahamCampbell",
                    "type": "github"
                },
                {
                    "url": "https://tidelift.com/funding/github/packagist/vlucas/phpdotenv",
                    "type": "tidelift"
                }
            ],
            "time": "2021-01-20T15:23:13+00:00"
        },
        {
            "name": "voku/portable-ascii",
            "version": "1.5.6",
            "source": {
                "type": "git",
                "url": "https://github.com/voku/portable-ascii.git",
                "reference": "80953678b19901e5165c56752d087fc11526017c"
            },
            "dist": {
                "type": "zip",
                "url": "https://api.github.com/repos/voku/portable-ascii/zipball/80953678b19901e5165c56752d087fc11526017c",
                "reference": "80953678b19901e5165c56752d087fc11526017c",
                "shasum": ""
            },
            "require": {
                "php": ">=7.0.0"
            },
            "require-dev": {
                "phpunit/phpunit": "~6.0 || ~7.0 || ~9.0"
            },
            "suggest": {
                "ext-intl": "Use Intl for transliterator_transliterate() support"
            },
            "type": "library",
            "autoload": {
                "psr-4": {
                    "voku\\": "src/voku/"
                }
            },
            "notification-url": "https://packagist.org/downloads/",
            "license": [
                "MIT"
            ],
            "authors": [
                {
                    "name": "Lars Moelleken",
                    "homepage": "http://www.moelleken.org/"
                }
            ],
            "description": "Portable ASCII library - performance optimized (ascii) string functions for php.",
            "homepage": "https://github.com/voku/portable-ascii",
            "keywords": [
                "ascii",
                "clean",
                "php"
            ],
            "support": {
                "issues": "https://github.com/voku/portable-ascii/issues",
                "source": "https://github.com/voku/portable-ascii/tree/1.5.6"
            },
            "funding": [
                {
                    "url": "https://www.paypal.me/moelleken",
                    "type": "custom"
                },
                {
                    "url": "https://github.com/voku",
                    "type": "github"
                },
                {
                    "url": "https://opencollective.com/portable-ascii",
                    "type": "open_collective"
                },
                {
                    "url": "https://www.patreon.com/voku",
                    "type": "patreon"
                },
                {
                    "url": "https://tidelift.com/funding/github/packagist/voku/portable-ascii",
                    "type": "tidelift"
                }
            ],
            "time": "2020-11-12T00:07:28+00:00"
        },
        {
            "name": "webmozart/assert",
            "version": "1.10.0",
            "source": {
                "type": "git",
                "url": "https://github.com/webmozarts/assert.git",
                "reference": "6964c76c7804814a842473e0c8fd15bab0f18e25"
            },
            "dist": {
                "type": "zip",
                "url": "https://api.github.com/repos/webmozarts/assert/zipball/6964c76c7804814a842473e0c8fd15bab0f18e25",
                "reference": "6964c76c7804814a842473e0c8fd15bab0f18e25",
                "shasum": ""
            },
            "require": {
                "php": "^7.2 || ^8.0",
                "symfony/polyfill-ctype": "^1.8"
            },
            "conflict": {
                "phpstan/phpstan": "<0.12.20",
                "vimeo/psalm": "<4.6.1 || 4.6.2"
            },
            "require-dev": {
                "phpunit/phpunit": "^8.5.13"
            },
            "type": "library",
            "extra": {
                "branch-alias": {
                    "dev-master": "1.10-dev"
                }
            },
            "autoload": {
                "psr-4": {
                    "Webmozart\\Assert\\": "src/"
                }
            },
            "notification-url": "https://packagist.org/downloads/",
            "license": [
                "MIT"
            ],
            "authors": [
                {
                    "name": "Bernhard Schussek",
                    "email": "bschussek@gmail.com"
                }
            ],
            "description": "Assertions to validate method input/output with nice error messages.",
            "keywords": [
                "assert",
                "check",
                "validate"
            ],
            "support": {
                "issues": "https://github.com/webmozarts/assert/issues",
                "source": "https://github.com/webmozarts/assert/tree/1.10.0"
            },
            "time": "2021-03-09T10:59:23+00:00"
        }
    ],
    "packages-dev": [
        {
            "name": "doctrine/instantiator",
            "version": "1.4.0",
            "source": {
                "type": "git",
                "url": "https://github.com/doctrine/instantiator.git",
                "reference": "d56bf6102915de5702778fe20f2de3b2fe570b5b"
            },
            "dist": {
                "type": "zip",
                "url": "https://api.github.com/repos/doctrine/instantiator/zipball/d56bf6102915de5702778fe20f2de3b2fe570b5b",
                "reference": "d56bf6102915de5702778fe20f2de3b2fe570b5b",
                "shasum": ""
            },
            "require": {
                "php": "^7.1 || ^8.0"
            },
            "require-dev": {
                "doctrine/coding-standard": "^8.0",
                "ext-pdo": "*",
                "ext-phar": "*",
                "phpbench/phpbench": "^0.13 || 1.0.0-alpha2",
                "phpstan/phpstan": "^0.12",
                "phpstan/phpstan-phpunit": "^0.12",
                "phpunit/phpunit": "^7.0 || ^8.0 || ^9.0"
            },
            "type": "library",
            "autoload": {
                "psr-4": {
                    "Doctrine\\Instantiator\\": "src/Doctrine/Instantiator/"
                }
            },
            "notification-url": "https://packagist.org/downloads/",
            "license": [
                "MIT"
            ],
            "authors": [
                {
                    "name": "Marco Pivetta",
                    "email": "ocramius@gmail.com",
                    "homepage": "https://ocramius.github.io/"
                }
            ],
            "description": "A small, lightweight utility to instantiate objects in PHP without invoking their constructors",
            "homepage": "https://www.doctrine-project.org/projects/instantiator.html",
            "keywords": [
                "constructor",
                "instantiate"
            ],
            "support": {
                "issues": "https://github.com/doctrine/instantiator/issues",
                "source": "https://github.com/doctrine/instantiator/tree/1.4.0"
            },
            "funding": [
                {
                    "url": "https://www.doctrine-project.org/sponsorship.html",
                    "type": "custom"
                },
                {
                    "url": "https://www.patreon.com/phpdoctrine",
                    "type": "patreon"
                },
                {
                    "url": "https://tidelift.com/funding/github/packagist/doctrine%2Finstantiator",
                    "type": "tidelift"
                }
            ],
            "time": "2020-11-10T18:47:58+00:00"
        },
        {
            "name": "facade/flare-client-php",
            "version": "1.7.0",
            "source": {
                "type": "git",
                "url": "https://github.com/facade/flare-client-php.git",
                "reference": "6bf380035890cb0a09b9628c491ae3866b858522"
            },
            "dist": {
                "type": "zip",
                "url": "https://api.github.com/repos/facade/flare-client-php/zipball/6bf380035890cb0a09b9628c491ae3866b858522",
                "reference": "6bf380035890cb0a09b9628c491ae3866b858522",
                "shasum": ""
            },
            "require": {
                "facade/ignition-contracts": "~1.0",
                "illuminate/pipeline": "^5.5|^6.0|^7.0|^8.0",
                "php": "^7.1|^8.0",
                "symfony/http-foundation": "^3.3|^4.1|^5.0",
                "symfony/mime": "^3.4|^4.0|^5.1",
                "symfony/var-dumper": "^3.4|^4.0|^5.0"
            },
            "require-dev": {
                "friendsofphp/php-cs-fixer": "^2.14",
                "phpunit/phpunit": "^7.5.16",
                "spatie/phpunit-snapshot-assertions": "^2.0"
            },
            "type": "library",
            "extra": {
                "branch-alias": {
                    "dev-master": "1.0-dev"
                }
            },
            "autoload": {
                "psr-4": {
                    "Facade\\FlareClient\\": "src"
                },
                "files": [
                    "src/helpers.php"
                ]
            },
            "notification-url": "https://packagist.org/downloads/",
            "license": [
                "MIT"
            ],
            "description": "Send PHP errors to Flare",
            "homepage": "https://github.com/facade/flare-client-php",
            "keywords": [
                "exception",
                "facade",
                "flare",
                "reporting"
            ],
            "funding": [
                {
                    "url": "https://github.com/spatie",
                    "type": "github"
                }
            ],
            "time": "2021-04-12T09:30:36+00:00"
        },
        {
            "name": "facade/ignition",
            "version": "2.8.3",
            "source": {
                "type": "git",
                "url": "https://github.com/facade/ignition.git",
                "reference": "a8201d51aae83addceaef9344592a3b068b5d64d"
            },
            "dist": {
                "type": "zip",
                "url": "https://api.github.com/repos/facade/ignition/zipball/a8201d51aae83addceaef9344592a3b068b5d64d",
                "reference": "a8201d51aae83addceaef9344592a3b068b5d64d",
                "shasum": ""
            },
            "require": {
                "ext-json": "*",
                "ext-mbstring": "*",
                "facade/flare-client-php": "^1.6",
                "facade/ignition-contracts": "^1.0.2",
                "filp/whoops": "^2.4",
                "illuminate/support": "^7.0|^8.0",
                "monolog/monolog": "^2.0",
                "php": "^7.2.5|^8.0",
                "symfony/console": "^5.0",
                "symfony/var-dumper": "^5.0"
            },
            "require-dev": {
                "friendsofphp/php-cs-fixer": "^2.14",
                "mockery/mockery": "^1.3",
                "orchestra/testbench": "^5.0|^6.0",
                "psalm/plugin-laravel": "^1.2"
            },
            "suggest": {
                "laravel/telescope": "^3.1"
            },
            "type": "library",
            "extra": {
                "branch-alias": {
                    "dev-master": "2.x-dev"
                },
                "laravel": {
                    "providers": [
                        "Facade\\Ignition\\IgnitionServiceProvider"
                    ],
                    "aliases": {
                        "Flare": "Facade\\Ignition\\Facades\\Flare"
                    }
                }
            },
            "autoload": {
                "psr-4": {
                    "Facade\\Ignition\\": "src"
                },
                "files": [
                    "src/helpers.php"
                ]
            },
            "notification-url": "https://packagist.org/downloads/",
            "license": [
                "MIT"
            ],
            "description": "A beautiful error page for Laravel applications.",
            "homepage": "https://github.com/facade/ignition",
            "keywords": [
                "error",
                "flare",
                "laravel",
                "page"
            ],
            "time": "2021-04-09T20:45:59+00:00"
        },
        {
            "name": "facade/ignition-contracts",
            "version": "1.0.2",
            "source": {
                "type": "git",
                "url": "https://github.com/facade/ignition-contracts.git",
                "reference": "3c921a1cdba35b68a7f0ccffc6dffc1995b18267"
            },
            "dist": {
                "type": "zip",
                "url": "https://api.github.com/repos/facade/ignition-contracts/zipball/3c921a1cdba35b68a7f0ccffc6dffc1995b18267",
                "reference": "3c921a1cdba35b68a7f0ccffc6dffc1995b18267",
                "shasum": ""
            },
            "require": {
                "php": "^7.3|^8.0"
            },
            "require-dev": {
                "friendsofphp/php-cs-fixer": "^v2.15.8",
                "phpunit/phpunit": "^9.3.11",
                "vimeo/psalm": "^3.17.1"
            },
            "type": "library",
            "autoload": {
                "psr-4": {
                    "Facade\\IgnitionContracts\\": "src"
                }
            },
            "notification-url": "https://packagist.org/downloads/",
            "license": [
                "MIT"
            ],
            "authors": [
                {
                    "name": "Freek Van der Herten",
                    "email": "freek@spatie.be",
                    "homepage": "https://flareapp.io",
                    "role": "Developer"
                }
            ],
            "description": "Solution contracts for Ignition",
            "homepage": "https://github.com/facade/ignition-contracts",
            "keywords": [
                "contracts",
                "flare",
                "ignition"
            ],
            "support": {
                "issues": "https://github.com/facade/ignition-contracts/issues",
                "source": "https://github.com/facade/ignition-contracts/tree/1.0.2"
            },
            "time": "2020-10-16T08:27:54+00:00"
        },
        {
            "name": "fakerphp/faker",
            "version": "v1.14.1",
            "source": {
                "type": "git",
                "url": "https://github.com/FakerPHP/Faker.git",
                "reference": "ed22aee8d17c7b396f74a58b1e7fefa4f90d5ef1"
            },
            "dist": {
                "type": "zip",
                "url": "https://api.github.com/repos/FakerPHP/Faker/zipball/ed22aee8d17c7b396f74a58b1e7fefa4f90d5ef1",
                "reference": "ed22aee8d17c7b396f74a58b1e7fefa4f90d5ef1",
                "shasum": ""
            },
            "require": {
                "php": "^7.1 || ^8.0",
                "psr/container": "^1.0",
                "symfony/deprecation-contracts": "^2.2"
            },
            "conflict": {
                "fzaninotto/faker": "*"
            },
            "require-dev": {
                "bamarni/composer-bin-plugin": "^1.4.1",
                "ext-intl": "*",
                "symfony/phpunit-bridge": "^4.4 || ^5.2"
            },
            "suggest": {
                "ext-curl": "Required by Faker\\Provider\\Image to download images.",
                "ext-dom": "Required by Faker\\Provider\\HtmlLorem for generating random HTML.",
                "ext-iconv": "Required by Faker\\Provider\\ru_RU\\Text::realText() for generating real Russian text.",
                "ext-mbstring": "Required for multibyte Unicode string functionality."
            },
            "type": "library",
            "extra": {
                "branch-alias": {
                    "dev-main": "v1.15-dev"
                }
            },
            "autoload": {
                "psr-4": {
                    "Faker\\": "src/Faker/"
                }
            },
            "notification-url": "https://packagist.org/downloads/",
            "license": [
                "MIT"
            ],
            "authors": [
                {
                    "name": "François Zaninotto"
                }
            ],
            "description": "Faker is a PHP library that generates fake data for you.",
            "keywords": [
                "data",
                "faker",
                "fixtures"
            ],
            "time": "2021-03-30T06:27:33+00:00"
        },
        {
            "name": "filp/whoops",
            "version": "2.12.0",
            "source": {
                "type": "git",
                "url": "https://github.com/filp/whoops.git",
                "reference": "d501fd2658d55491a2295ff600ae5978eaad7403"
            },
            "dist": {
                "type": "zip",
                "url": "https://api.github.com/repos/filp/whoops/zipball/d501fd2658d55491a2295ff600ae5978eaad7403",
                "reference": "d501fd2658d55491a2295ff600ae5978eaad7403",
                "shasum": ""
            },
            "require": {
                "php": "^5.5.9 || ^7.0 || ^8.0",
                "psr/log": "^1.0.1"
            },
            "require-dev": {
                "mockery/mockery": "^0.9 || ^1.0",
                "phpunit/phpunit": "^4.8.36 || ^5.7.27 || ^6.5.14 || ^7.5.20 || ^8.5.8 || ^9.3.3",
                "symfony/var-dumper": "^2.6 || ^3.0 || ^4.0 || ^5.0"
            },
            "suggest": {
                "symfony/var-dumper": "Pretty print complex values better with var-dumper available",
                "whoops/soap": "Formats errors as SOAP responses"
            },
            "type": "library",
            "extra": {
                "branch-alias": {
                    "dev-master": "2.7-dev"
                }
            },
            "autoload": {
                "psr-4": {
                    "Whoops\\": "src/Whoops/"
                }
            },
            "notification-url": "https://packagist.org/downloads/",
            "license": [
                "MIT"
            ],
            "authors": [
                {
                    "name": "Filipe Dobreira",
                    "homepage": "https://github.com/filp",
                    "role": "Developer"
                }
            ],
            "description": "php error handling for cool kids",
            "homepage": "https://filp.github.io/whoops/",
            "keywords": [
                "error",
                "exception",
                "handling",
                "library",
                "throwable",
                "whoops"
            ],
            "funding": [
                {
                    "url": "https://github.com/denis-sokolov",
                    "type": "github"
                }
            ],
            "time": "2021-03-30T12:00:00+00:00"
        },
        {
            "name": "hamcrest/hamcrest-php",
            "version": "v2.0.1",
            "source": {
                "type": "git",
                "url": "https://github.com/hamcrest/hamcrest-php.git",
                "reference": "8c3d0a3f6af734494ad8f6fbbee0ba92422859f3"
            },
            "dist": {
                "type": "zip",
                "url": "https://api.github.com/repos/hamcrest/hamcrest-php/zipball/8c3d0a3f6af734494ad8f6fbbee0ba92422859f3",
                "reference": "8c3d0a3f6af734494ad8f6fbbee0ba92422859f3",
                "shasum": ""
            },
            "require": {
                "php": "^5.3|^7.0|^8.0"
            },
            "replace": {
                "cordoval/hamcrest-php": "*",
                "davedevelopment/hamcrest-php": "*",
                "kodova/hamcrest-php": "*"
            },
            "require-dev": {
                "phpunit/php-file-iterator": "^1.4 || ^2.0",
                "phpunit/phpunit": "^4.8.36 || ^5.7 || ^6.5 || ^7.0"
            },
            "type": "library",
            "extra": {
                "branch-alias": {
                    "dev-master": "2.1-dev"
                }
            },
            "autoload": {
                "classmap": [
                    "hamcrest"
                ]
            },
            "notification-url": "https://packagist.org/downloads/",
            "license": [
                "BSD-3-Clause"
            ],
            "description": "This is the PHP port of Hamcrest Matchers",
            "keywords": [
                "test"
            ],
            "support": {
                "issues": "https://github.com/hamcrest/hamcrest-php/issues",
                "source": "https://github.com/hamcrest/hamcrest-php/tree/v2.0.1"
            },
            "time": "2020-07-09T08:09:16+00:00"
        },
        {
            "name": "mockery/mockery",
            "version": "1.4.3",
            "source": {
                "type": "git",
                "url": "https://github.com/mockery/mockery.git",
                "reference": "d1339f64479af1bee0e82a0413813fe5345a54ea"
            },
            "dist": {
                "type": "zip",
                "url": "https://api.github.com/repos/mockery/mockery/zipball/d1339f64479af1bee0e82a0413813fe5345a54ea",
                "reference": "d1339f64479af1bee0e82a0413813fe5345a54ea",
                "shasum": ""
            },
            "require": {
                "hamcrest/hamcrest-php": "^2.0.1",
                "lib-pcre": ">=7.0",
                "php": "^7.3 || ^8.0"
            },
            "conflict": {
                "phpunit/phpunit": "<8.0"
            },
            "require-dev": {
                "phpunit/phpunit": "^8.5 || ^9.3"
            },
            "type": "library",
            "extra": {
                "branch-alias": {
                    "dev-master": "1.4.x-dev"
                }
            },
            "autoload": {
                "psr-0": {
                    "Mockery": "library/"
                }
            },
            "notification-url": "https://packagist.org/downloads/",
            "license": [
                "BSD-3-Clause"
            ],
            "authors": [
                {
                    "name": "Pádraic Brady",
                    "email": "padraic.brady@gmail.com",
                    "homepage": "http://blog.astrumfutura.com"
                },
                {
                    "name": "Dave Marshall",
                    "email": "dave.marshall@atstsolutions.co.uk",
                    "homepage": "http://davedevelopment.co.uk"
                }
            ],
            "description": "Mockery is a simple yet flexible PHP mock object framework",
            "homepage": "https://github.com/mockery/mockery",
            "keywords": [
                "BDD",
                "TDD",
                "library",
                "mock",
                "mock objects",
                "mockery",
                "stub",
                "test",
                "test double",
                "testing"
            ],
            "support": {
                "issues": "https://github.com/mockery/mockery/issues",
                "source": "https://github.com/mockery/mockery/tree/1.4.3"
            },
            "time": "2021-02-24T09:51:49+00:00"
        },
        {
            "name": "myclabs/deep-copy",
            "version": "1.10.2",
            "source": {
                "type": "git",
                "url": "https://github.com/myclabs/DeepCopy.git",
                "reference": "776f831124e9c62e1a2c601ecc52e776d8bb7220"
            },
            "dist": {
                "type": "zip",
                "url": "https://api.github.com/repos/myclabs/DeepCopy/zipball/776f831124e9c62e1a2c601ecc52e776d8bb7220",
                "reference": "776f831124e9c62e1a2c601ecc52e776d8bb7220",
                "shasum": ""
            },
            "require": {
                "php": "^7.1 || ^8.0"
            },
            "replace": {
                "myclabs/deep-copy": "self.version"
            },
            "require-dev": {
                "doctrine/collections": "^1.0",
                "doctrine/common": "^2.6",
                "phpunit/phpunit": "^7.1"
            },
            "type": "library",
            "autoload": {
                "psr-4": {
                    "DeepCopy\\": "src/DeepCopy/"
                },
                "files": [
                    "src/DeepCopy/deep_copy.php"
                ]
            },
            "notification-url": "https://packagist.org/downloads/",
            "license": [
                "MIT"
            ],
            "description": "Create deep copies (clones) of your objects",
            "keywords": [
                "clone",
                "copy",
                "duplicate",
                "object",
                "object graph"
            ],
            "support": {
                "issues": "https://github.com/myclabs/DeepCopy/issues",
                "source": "https://github.com/myclabs/DeepCopy/tree/1.10.2"
            },
            "funding": [
                {
                    "url": "https://tidelift.com/funding/github/packagist/myclabs/deep-copy",
                    "type": "tidelift"
                }
            ],
            "time": "2020-11-13T09:40:50+00:00"
        },
        {
            "name": "nunomaduro/collision",
            "version": "v5.4.0",
            "source": {
                "type": "git",
                "url": "https://github.com/nunomaduro/collision.git",
                "reference": "41b7e9999133d5082700d31a1d0977161df8322a"
            },
            "dist": {
                "type": "zip",
                "url": "https://api.github.com/repos/nunomaduro/collision/zipball/41b7e9999133d5082700d31a1d0977161df8322a",
                "reference": "41b7e9999133d5082700d31a1d0977161df8322a",
                "shasum": ""
            },
            "require": {
                "facade/ignition-contracts": "^1.0",
                "filp/whoops": "^2.7.2",
                "php": "^7.3 || ^8.0",
                "symfony/console": "^5.0"
            },
            "require-dev": {
                "brianium/paratest": "^6.1",
                "fideloper/proxy": "^4.4.1",
                "friendsofphp/php-cs-fixer": "^2.17.3",
                "fruitcake/laravel-cors": "^2.0.3",
                "laravel/framework": "^9.0",
                "nunomaduro/larastan": "^0.6.2",
                "nunomaduro/mock-final-classes": "^1.0",
                "orchestra/testbench": "^7.0",
                "phpstan/phpstan": "^0.12.64",
                "phpunit/phpunit": "^9.5.0"
            },
            "type": "library",
            "extra": {
                "laravel": {
                    "providers": [
                        "NunoMaduro\\Collision\\Adapters\\Laravel\\CollisionServiceProvider"
                    ]
                }
            },
            "autoload": {
                "psr-4": {
                    "NunoMaduro\\Collision\\": "src/"
                }
            },
            "notification-url": "https://packagist.org/downloads/",
            "license": [
                "MIT"
            ],
            "authors": [
                {
                    "name": "Nuno Maduro",
                    "email": "enunomaduro@gmail.com"
                }
            ],
            "description": "Cli error handling for console/command-line PHP applications.",
            "keywords": [
                "artisan",
                "cli",
                "command-line",
                "console",
                "error",
                "handling",
                "laravel",
                "laravel-zero",
                "php",
                "symfony"
            ],
            "funding": [
                {
                    "url": "https://www.paypal.com/cgi-bin/webscr?cmd=_s-xclick&hosted_button_id=66BYDWAT92N6L",
                    "type": "custom"
                },
                {
                    "url": "https://github.com/nunomaduro",
                    "type": "github"
                },
                {
                    "url": "https://www.patreon.com/nunomaduro",
                    "type": "patreon"
                }
            ],
            "time": "2021-04-09T13:38:32+00:00"
        },
        {
            "name": "phar-io/manifest",
            "version": "2.0.1",
            "source": {
                "type": "git",
                "url": "https://github.com/phar-io/manifest.git",
                "reference": "85265efd3af7ba3ca4b2a2c34dbfc5788dd29133"
            },
            "dist": {
                "type": "zip",
                "url": "https://api.github.com/repos/phar-io/manifest/zipball/85265efd3af7ba3ca4b2a2c34dbfc5788dd29133",
                "reference": "85265efd3af7ba3ca4b2a2c34dbfc5788dd29133",
                "shasum": ""
            },
            "require": {
                "ext-dom": "*",
                "ext-phar": "*",
                "ext-xmlwriter": "*",
                "phar-io/version": "^3.0.1",
                "php": "^7.2 || ^8.0"
            },
            "type": "library",
            "extra": {
                "branch-alias": {
                    "dev-master": "2.0.x-dev"
                }
            },
            "autoload": {
                "classmap": [
                    "src/"
                ]
            },
            "notification-url": "https://packagist.org/downloads/",
            "license": [
                "BSD-3-Clause"
            ],
            "authors": [
                {
                    "name": "Arne Blankerts",
                    "email": "arne@blankerts.de",
                    "role": "Developer"
                },
                {
                    "name": "Sebastian Heuer",
                    "email": "sebastian@phpeople.de",
                    "role": "Developer"
                },
                {
                    "name": "Sebastian Bergmann",
                    "email": "sebastian@phpunit.de",
                    "role": "Developer"
                }
            ],
            "description": "Component for reading phar.io manifest information from a PHP Archive (PHAR)",
            "support": {
                "issues": "https://github.com/phar-io/manifest/issues",
                "source": "https://github.com/phar-io/manifest/tree/master"
            },
            "time": "2020-06-27T14:33:11+00:00"
        },
        {
            "name": "phar-io/version",
            "version": "3.1.0",
            "source": {
                "type": "git",
                "url": "https://github.com/phar-io/version.git",
                "reference": "bae7c545bef187884426f042434e561ab1ddb182"
            },
            "dist": {
                "type": "zip",
                "url": "https://api.github.com/repos/phar-io/version/zipball/bae7c545bef187884426f042434e561ab1ddb182",
                "reference": "bae7c545bef187884426f042434e561ab1ddb182",
                "shasum": ""
            },
            "require": {
                "php": "^7.2 || ^8.0"
            },
            "type": "library",
            "autoload": {
                "classmap": [
                    "src/"
                ]
            },
            "notification-url": "https://packagist.org/downloads/",
            "license": [
                "BSD-3-Clause"
            ],
            "authors": [
                {
                    "name": "Arne Blankerts",
                    "email": "arne@blankerts.de",
                    "role": "Developer"
                },
                {
                    "name": "Sebastian Heuer",
                    "email": "sebastian@phpeople.de",
                    "role": "Developer"
                },
                {
                    "name": "Sebastian Bergmann",
                    "email": "sebastian@phpunit.de",
                    "role": "Developer"
                }
            ],
            "description": "Library for handling version information and constraints",
            "support": {
                "issues": "https://github.com/phar-io/version/issues",
                "source": "https://github.com/phar-io/version/tree/3.1.0"
            },
            "time": "2021-02-23T14:00:09+00:00"
        },
        {
            "name": "phpdocumentor/reflection-common",
            "version": "2.2.0",
            "source": {
                "type": "git",
                "url": "https://github.com/phpDocumentor/ReflectionCommon.git",
                "reference": "1d01c49d4ed62f25aa84a747ad35d5a16924662b"
            },
            "dist": {
                "type": "zip",
                "url": "https://api.github.com/repos/phpDocumentor/ReflectionCommon/zipball/1d01c49d4ed62f25aa84a747ad35d5a16924662b",
                "reference": "1d01c49d4ed62f25aa84a747ad35d5a16924662b",
                "shasum": ""
            },
            "require": {
                "php": "^7.2 || ^8.0"
            },
            "type": "library",
            "extra": {
                "branch-alias": {
                    "dev-2.x": "2.x-dev"
                }
            },
            "autoload": {
                "psr-4": {
                    "phpDocumentor\\Reflection\\": "src/"
                }
            },
            "notification-url": "https://packagist.org/downloads/",
            "license": [
                "MIT"
            ],
            "authors": [
                {
                    "name": "Jaap van Otterdijk",
                    "email": "opensource@ijaap.nl"
                }
            ],
            "description": "Common reflection classes used by phpdocumentor to reflect the code structure",
            "homepage": "http://www.phpdoc.org",
            "keywords": [
                "FQSEN",
                "phpDocumentor",
                "phpdoc",
                "reflection",
                "static analysis"
            ],
            "support": {
                "issues": "https://github.com/phpDocumentor/ReflectionCommon/issues",
                "source": "https://github.com/phpDocumentor/ReflectionCommon/tree/2.x"
            },
            "time": "2020-06-27T09:03:43+00:00"
        },
        {
            "name": "phpdocumentor/reflection-docblock",
            "version": "5.2.2",
            "source": {
                "type": "git",
                "url": "https://github.com/phpDocumentor/ReflectionDocBlock.git",
                "reference": "069a785b2141f5bcf49f3e353548dc1cce6df556"
            },
            "dist": {
                "type": "zip",
                "url": "https://api.github.com/repos/phpDocumentor/ReflectionDocBlock/zipball/069a785b2141f5bcf49f3e353548dc1cce6df556",
                "reference": "069a785b2141f5bcf49f3e353548dc1cce6df556",
                "shasum": ""
            },
            "require": {
                "ext-filter": "*",
                "php": "^7.2 || ^8.0",
                "phpdocumentor/reflection-common": "^2.2",
                "phpdocumentor/type-resolver": "^1.3",
                "webmozart/assert": "^1.9.1"
            },
            "require-dev": {
                "mockery/mockery": "~1.3.2"
            },
            "type": "library",
            "extra": {
                "branch-alias": {
                    "dev-master": "5.x-dev"
                }
            },
            "autoload": {
                "psr-4": {
                    "phpDocumentor\\Reflection\\": "src"
                }
            },
            "notification-url": "https://packagist.org/downloads/",
            "license": [
                "MIT"
            ],
            "authors": [
                {
                    "name": "Mike van Riel",
                    "email": "me@mikevanriel.com"
                },
                {
                    "name": "Jaap van Otterdijk",
                    "email": "account@ijaap.nl"
                }
            ],
            "description": "With this component, a library can provide support for annotations via DocBlocks or otherwise retrieve information that is embedded in a DocBlock.",
            "support": {
                "issues": "https://github.com/phpDocumentor/ReflectionDocBlock/issues",
                "source": "https://github.com/phpDocumentor/ReflectionDocBlock/tree/master"
            },
            "time": "2020-09-03T19:13:55+00:00"
        },
        {
            "name": "phpdocumentor/type-resolver",
            "version": "1.4.0",
            "source": {
                "type": "git",
                "url": "https://github.com/phpDocumentor/TypeResolver.git",
                "reference": "6a467b8989322d92aa1c8bf2bebcc6e5c2ba55c0"
            },
            "dist": {
                "type": "zip",
                "url": "https://api.github.com/repos/phpDocumentor/TypeResolver/zipball/6a467b8989322d92aa1c8bf2bebcc6e5c2ba55c0",
                "reference": "6a467b8989322d92aa1c8bf2bebcc6e5c2ba55c0",
                "shasum": ""
            },
            "require": {
                "php": "^7.2 || ^8.0",
                "phpdocumentor/reflection-common": "^2.0"
            },
            "require-dev": {
                "ext-tokenizer": "*"
            },
            "type": "library",
            "extra": {
                "branch-alias": {
                    "dev-1.x": "1.x-dev"
                }
            },
            "autoload": {
                "psr-4": {
                    "phpDocumentor\\Reflection\\": "src"
                }
            },
            "notification-url": "https://packagist.org/downloads/",
            "license": [
                "MIT"
            ],
            "authors": [
                {
                    "name": "Mike van Riel",
                    "email": "me@mikevanriel.com"
                }
            ],
            "description": "A PSR-5 based resolver of Class names, Types and Structural Element Names",
            "support": {
                "issues": "https://github.com/phpDocumentor/TypeResolver/issues",
                "source": "https://github.com/phpDocumentor/TypeResolver/tree/1.4.0"
            },
            "time": "2020-09-17T18:55:26+00:00"
        },
        {
            "name": "phpspec/prophecy",
            "version": "1.13.0",
            "source": {
                "type": "git",
                "url": "https://github.com/phpspec/prophecy.git",
                "reference": "be1996ed8adc35c3fd795488a653f4b518be70ea"
            },
            "dist": {
                "type": "zip",
                "url": "https://api.github.com/repos/phpspec/prophecy/zipball/be1996ed8adc35c3fd795488a653f4b518be70ea",
                "reference": "be1996ed8adc35c3fd795488a653f4b518be70ea",
                "shasum": ""
            },
            "require": {
                "doctrine/instantiator": "^1.2",
                "php": "^7.2 || ~8.0, <8.1",
                "phpdocumentor/reflection-docblock": "^5.2",
                "sebastian/comparator": "^3.0 || ^4.0",
                "sebastian/recursion-context": "^3.0 || ^4.0"
            },
            "require-dev": {
                "phpspec/phpspec": "^6.0",
                "phpunit/phpunit": "^8.0 || ^9.0"
            },
            "type": "library",
            "extra": {
                "branch-alias": {
                    "dev-master": "1.11.x-dev"
                }
            },
            "autoload": {
                "psr-4": {
                    "Prophecy\\": "src/Prophecy"
                }
            },
            "notification-url": "https://packagist.org/downloads/",
            "license": [
                "MIT"
            ],
            "authors": [
                {
                    "name": "Konstantin Kudryashov",
                    "email": "ever.zet@gmail.com",
                    "homepage": "http://everzet.com"
                },
                {
                    "name": "Marcello Duarte",
                    "email": "marcello.duarte@gmail.com"
                }
            ],
            "description": "Highly opinionated mocking framework for PHP 5.3+",
            "homepage": "https://github.com/phpspec/prophecy",
            "keywords": [
                "Double",
                "Dummy",
                "fake",
                "mock",
                "spy",
                "stub"
            ],
            "support": {
                "issues": "https://github.com/phpspec/prophecy/issues",
                "source": "https://github.com/phpspec/prophecy/tree/1.13.0"
            },
            "time": "2021-03-17T13:42:18+00:00"
        },
        {
            "name": "phpunit/php-code-coverage",
            "version": "9.2.6",
            "source": {
                "type": "git",
                "url": "https://github.com/sebastianbergmann/php-code-coverage.git",
                "reference": "f6293e1b30a2354e8428e004689671b83871edde"
            },
            "dist": {
                "type": "zip",
                "url": "https://api.github.com/repos/sebastianbergmann/php-code-coverage/zipball/f6293e1b30a2354e8428e004689671b83871edde",
                "reference": "f6293e1b30a2354e8428e004689671b83871edde",
                "shasum": ""
            },
            "require": {
                "ext-dom": "*",
                "ext-libxml": "*",
                "ext-xmlwriter": "*",
                "nikic/php-parser": "^4.10.2",
                "php": ">=7.3",
                "phpunit/php-file-iterator": "^3.0.3",
                "phpunit/php-text-template": "^2.0.2",
                "sebastian/code-unit-reverse-lookup": "^2.0.2",
                "sebastian/complexity": "^2.0",
                "sebastian/environment": "^5.1.2",
                "sebastian/lines-of-code": "^1.0.3",
                "sebastian/version": "^3.0.1",
                "theseer/tokenizer": "^1.2.0"
            },
            "require-dev": {
                "phpunit/phpunit": "^9.3"
            },
            "suggest": {
                "ext-pcov": "*",
                "ext-xdebug": "*"
            },
            "type": "library",
            "extra": {
                "branch-alias": {
                    "dev-master": "9.2-dev"
                }
            },
            "autoload": {
                "classmap": [
                    "src/"
                ]
            },
            "notification-url": "https://packagist.org/downloads/",
            "license": [
                "BSD-3-Clause"
            ],
            "authors": [
                {
                    "name": "Sebastian Bergmann",
                    "email": "sebastian@phpunit.de",
                    "role": "lead"
                }
            ],
            "description": "Library that provides collection, processing, and rendering functionality for PHP code coverage information.",
            "homepage": "https://github.com/sebastianbergmann/php-code-coverage",
            "keywords": [
                "coverage",
                "testing",
                "xunit"
            ],
            "funding": [
                {
                    "url": "https://github.com/sebastianbergmann",
                    "type": "github"
                }
            ],
            "time": "2021-03-28T07:26:59+00:00"
        },
        {
            "name": "phpunit/php-file-iterator",
            "version": "3.0.5",
            "source": {
                "type": "git",
                "url": "https://github.com/sebastianbergmann/php-file-iterator.git",
                "reference": "aa4be8575f26070b100fccb67faabb28f21f66f8"
            },
            "dist": {
                "type": "zip",
                "url": "https://api.github.com/repos/sebastianbergmann/php-file-iterator/zipball/aa4be8575f26070b100fccb67faabb28f21f66f8",
                "reference": "aa4be8575f26070b100fccb67faabb28f21f66f8",
                "shasum": ""
            },
            "require": {
                "php": ">=7.3"
            },
            "require-dev": {
                "phpunit/phpunit": "^9.3"
            },
            "type": "library",
            "extra": {
                "branch-alias": {
                    "dev-master": "3.0-dev"
                }
            },
            "autoload": {
                "classmap": [
                    "src/"
                ]
            },
            "notification-url": "https://packagist.org/downloads/",
            "license": [
                "BSD-3-Clause"
            ],
            "authors": [
                {
                    "name": "Sebastian Bergmann",
                    "email": "sebastian@phpunit.de",
                    "role": "lead"
                }
            ],
            "description": "FilterIterator implementation that filters files based on a list of suffixes.",
            "homepage": "https://github.com/sebastianbergmann/php-file-iterator/",
            "keywords": [
                "filesystem",
                "iterator"
            ],
            "support": {
                "issues": "https://github.com/sebastianbergmann/php-file-iterator/issues",
                "source": "https://github.com/sebastianbergmann/php-file-iterator/tree/3.0.5"
            },
            "funding": [
                {
                    "url": "https://github.com/sebastianbergmann",
                    "type": "github"
                }
            ],
            "time": "2020-09-28T05:57:25+00:00"
        },
        {
            "name": "phpunit/php-invoker",
            "version": "3.1.1",
            "source": {
                "type": "git",
                "url": "https://github.com/sebastianbergmann/php-invoker.git",
                "reference": "5a10147d0aaf65b58940a0b72f71c9ac0423cc67"
            },
            "dist": {
                "type": "zip",
                "url": "https://api.github.com/repos/sebastianbergmann/php-invoker/zipball/5a10147d0aaf65b58940a0b72f71c9ac0423cc67",
                "reference": "5a10147d0aaf65b58940a0b72f71c9ac0423cc67",
                "shasum": ""
            },
            "require": {
                "php": ">=7.3"
            },
            "require-dev": {
                "ext-pcntl": "*",
                "phpunit/phpunit": "^9.3"
            },
            "suggest": {
                "ext-pcntl": "*"
            },
            "type": "library",
            "extra": {
                "branch-alias": {
                    "dev-master": "3.1-dev"
                }
            },
            "autoload": {
                "classmap": [
                    "src/"
                ]
            },
            "notification-url": "https://packagist.org/downloads/",
            "license": [
                "BSD-3-Clause"
            ],
            "authors": [
                {
                    "name": "Sebastian Bergmann",
                    "email": "sebastian@phpunit.de",
                    "role": "lead"
                }
            ],
            "description": "Invoke callables with a timeout",
            "homepage": "https://github.com/sebastianbergmann/php-invoker/",
            "keywords": [
                "process"
            ],
            "support": {
                "issues": "https://github.com/sebastianbergmann/php-invoker/issues",
                "source": "https://github.com/sebastianbergmann/php-invoker/tree/3.1.1"
            },
            "funding": [
                {
                    "url": "https://github.com/sebastianbergmann",
                    "type": "github"
                }
            ],
            "time": "2020-09-28T05:58:55+00:00"
        },
        {
            "name": "phpunit/php-text-template",
            "version": "2.0.4",
            "source": {
                "type": "git",
                "url": "https://github.com/sebastianbergmann/php-text-template.git",
                "reference": "5da5f67fc95621df9ff4c4e5a84d6a8a2acf7c28"
            },
            "dist": {
                "type": "zip",
                "url": "https://api.github.com/repos/sebastianbergmann/php-text-template/zipball/5da5f67fc95621df9ff4c4e5a84d6a8a2acf7c28",
                "reference": "5da5f67fc95621df9ff4c4e5a84d6a8a2acf7c28",
                "shasum": ""
            },
            "require": {
                "php": ">=7.3"
            },
            "require-dev": {
                "phpunit/phpunit": "^9.3"
            },
            "type": "library",
            "extra": {
                "branch-alias": {
                    "dev-master": "2.0-dev"
                }
            },
            "autoload": {
                "classmap": [
                    "src/"
                ]
            },
            "notification-url": "https://packagist.org/downloads/",
            "license": [
                "BSD-3-Clause"
            ],
            "authors": [
                {
                    "name": "Sebastian Bergmann",
                    "email": "sebastian@phpunit.de",
                    "role": "lead"
                }
            ],
            "description": "Simple template engine.",
            "homepage": "https://github.com/sebastianbergmann/php-text-template/",
            "keywords": [
                "template"
            ],
            "support": {
                "issues": "https://github.com/sebastianbergmann/php-text-template/issues",
                "source": "https://github.com/sebastianbergmann/php-text-template/tree/2.0.4"
            },
            "funding": [
                {
                    "url": "https://github.com/sebastianbergmann",
                    "type": "github"
                }
            ],
            "time": "2020-10-26T05:33:50+00:00"
        },
        {
            "name": "phpunit/php-timer",
            "version": "5.0.3",
            "source": {
                "type": "git",
                "url": "https://github.com/sebastianbergmann/php-timer.git",
                "reference": "5a63ce20ed1b5bf577850e2c4e87f4aa902afbd2"
            },
            "dist": {
                "type": "zip",
                "url": "https://api.github.com/repos/sebastianbergmann/php-timer/zipball/5a63ce20ed1b5bf577850e2c4e87f4aa902afbd2",
                "reference": "5a63ce20ed1b5bf577850e2c4e87f4aa902afbd2",
                "shasum": ""
            },
            "require": {
                "php": ">=7.3"
            },
            "require-dev": {
                "phpunit/phpunit": "^9.3"
            },
            "type": "library",
            "extra": {
                "branch-alias": {
                    "dev-master": "5.0-dev"
                }
            },
            "autoload": {
                "classmap": [
                    "src/"
                ]
            },
            "notification-url": "https://packagist.org/downloads/",
            "license": [
                "BSD-3-Clause"
            ],
            "authors": [
                {
                    "name": "Sebastian Bergmann",
                    "email": "sebastian@phpunit.de",
                    "role": "lead"
                }
            ],
            "description": "Utility class for timing",
            "homepage": "https://github.com/sebastianbergmann/php-timer/",
            "keywords": [
                "timer"
            ],
            "support": {
                "issues": "https://github.com/sebastianbergmann/php-timer/issues",
                "source": "https://github.com/sebastianbergmann/php-timer/tree/5.0.3"
            },
            "funding": [
                {
                    "url": "https://github.com/sebastianbergmann",
                    "type": "github"
                }
            ],
            "time": "2020-10-26T13:16:10+00:00"
        },
        {
            "name": "phpunit/phpunit",
            "version": "9.5.4",
            "source": {
                "type": "git",
                "url": "https://github.com/sebastianbergmann/phpunit.git",
                "reference": "c73c6737305e779771147af66c96ca6a7ed8a741"
            },
            "dist": {
                "type": "zip",
                "url": "https://api.github.com/repos/sebastianbergmann/phpunit/zipball/c73c6737305e779771147af66c96ca6a7ed8a741",
                "reference": "c73c6737305e779771147af66c96ca6a7ed8a741",
                "shasum": ""
            },
            "require": {
                "doctrine/instantiator": "^1.3.1",
                "ext-dom": "*",
                "ext-json": "*",
                "ext-libxml": "*",
                "ext-mbstring": "*",
                "ext-xml": "*",
                "ext-xmlwriter": "*",
                "myclabs/deep-copy": "^1.10.1",
                "phar-io/manifest": "^2.0.1",
                "phar-io/version": "^3.0.2",
                "php": ">=7.3",
                "phpspec/prophecy": "^1.12.1",
                "phpunit/php-code-coverage": "^9.2.3",
                "phpunit/php-file-iterator": "^3.0.5",
                "phpunit/php-invoker": "^3.1.1",
                "phpunit/php-text-template": "^2.0.3",
                "phpunit/php-timer": "^5.0.2",
                "sebastian/cli-parser": "^1.0.1",
                "sebastian/code-unit": "^1.0.6",
                "sebastian/comparator": "^4.0.5",
                "sebastian/diff": "^4.0.3",
                "sebastian/environment": "^5.1.3",
                "sebastian/exporter": "^4.0.3",
                "sebastian/global-state": "^5.0.1",
                "sebastian/object-enumerator": "^4.0.3",
                "sebastian/resource-operations": "^3.0.3",
                "sebastian/type": "^2.3",
                "sebastian/version": "^3.0.2"
            },
            "require-dev": {
                "ext-pdo": "*",
                "phpspec/prophecy-phpunit": "^2.0.1"
            },
            "suggest": {
                "ext-soap": "*",
                "ext-xdebug": "*"
            },
            "bin": [
                "phpunit"
            ],
            "type": "library",
            "extra": {
                "branch-alias": {
                    "dev-master": "9.5-dev"
                }
            },
            "autoload": {
                "classmap": [
                    "src/"
                ],
                "files": [
                    "src/Framework/Assert/Functions.php"
                ]
            },
            "notification-url": "https://packagist.org/downloads/",
            "license": [
                "BSD-3-Clause"
            ],
            "authors": [
                {
                    "name": "Sebastian Bergmann",
                    "email": "sebastian@phpunit.de",
                    "role": "lead"
                }
            ],
            "description": "The PHP Unit Testing framework.",
            "homepage": "https://phpunit.de/",
            "keywords": [
                "phpunit",
                "testing",
                "xunit"
            ],
            "support": {
                "issues": "https://github.com/sebastianbergmann/phpunit/issues",
                "source": "https://github.com/sebastianbergmann/phpunit/tree/9.5.4"
            },
            "funding": [
                {
                    "url": "https://phpunit.de/donate.html",
                    "type": "custom"
                },
                {
                    "url": "https://github.com/sebastianbergmann",
                    "type": "github"
                }
            ],
            "time": "2021-03-23T07:16:29+00:00"
        },
        {
            "name": "sebastian/cli-parser",
            "version": "1.0.1",
            "source": {
                "type": "git",
                "url": "https://github.com/sebastianbergmann/cli-parser.git",
                "reference": "442e7c7e687e42adc03470c7b668bc4b2402c0b2"
            },
            "dist": {
                "type": "zip",
                "url": "https://api.github.com/repos/sebastianbergmann/cli-parser/zipball/442e7c7e687e42adc03470c7b668bc4b2402c0b2",
                "reference": "442e7c7e687e42adc03470c7b668bc4b2402c0b2",
                "shasum": ""
            },
            "require": {
                "php": ">=7.3"
            },
            "require-dev": {
                "phpunit/phpunit": "^9.3"
            },
            "type": "library",
            "extra": {
                "branch-alias": {
                    "dev-master": "1.0-dev"
                }
            },
            "autoload": {
                "classmap": [
                    "src/"
                ]
            },
            "notification-url": "https://packagist.org/downloads/",
            "license": [
                "BSD-3-Clause"
            ],
            "authors": [
                {
                    "name": "Sebastian Bergmann",
                    "email": "sebastian@phpunit.de",
                    "role": "lead"
                }
            ],
            "description": "Library for parsing CLI options",
            "homepage": "https://github.com/sebastianbergmann/cli-parser",
            "support": {
                "issues": "https://github.com/sebastianbergmann/cli-parser/issues",
                "source": "https://github.com/sebastianbergmann/cli-parser/tree/1.0.1"
            },
            "funding": [
                {
                    "url": "https://github.com/sebastianbergmann",
                    "type": "github"
                }
            ],
            "time": "2020-09-28T06:08:49+00:00"
        },
        {
            "name": "sebastian/code-unit",
            "version": "1.0.8",
            "source": {
                "type": "git",
                "url": "https://github.com/sebastianbergmann/code-unit.git",
                "reference": "1fc9f64c0927627ef78ba436c9b17d967e68e120"
            },
            "dist": {
                "type": "zip",
                "url": "https://api.github.com/repos/sebastianbergmann/code-unit/zipball/1fc9f64c0927627ef78ba436c9b17d967e68e120",
                "reference": "1fc9f64c0927627ef78ba436c9b17d967e68e120",
                "shasum": ""
            },
            "require": {
                "php": ">=7.3"
            },
            "require-dev": {
                "phpunit/phpunit": "^9.3"
            },
            "type": "library",
            "extra": {
                "branch-alias": {
                    "dev-master": "1.0-dev"
                }
            },
            "autoload": {
                "classmap": [
                    "src/"
                ]
            },
            "notification-url": "https://packagist.org/downloads/",
            "license": [
                "BSD-3-Clause"
            ],
            "authors": [
                {
                    "name": "Sebastian Bergmann",
                    "email": "sebastian@phpunit.de",
                    "role": "lead"
                }
            ],
            "description": "Collection of value objects that represent the PHP code units",
            "homepage": "https://github.com/sebastianbergmann/code-unit",
            "support": {
                "issues": "https://github.com/sebastianbergmann/code-unit/issues",
                "source": "https://github.com/sebastianbergmann/code-unit/tree/1.0.8"
            },
            "funding": [
                {
                    "url": "https://github.com/sebastianbergmann",
                    "type": "github"
                }
            ],
            "time": "2020-10-26T13:08:54+00:00"
        },
        {
            "name": "sebastian/code-unit-reverse-lookup",
            "version": "2.0.3",
            "source": {
                "type": "git",
                "url": "https://github.com/sebastianbergmann/code-unit-reverse-lookup.git",
                "reference": "ac91f01ccec49fb77bdc6fd1e548bc70f7faa3e5"
            },
            "dist": {
                "type": "zip",
                "url": "https://api.github.com/repos/sebastianbergmann/code-unit-reverse-lookup/zipball/ac91f01ccec49fb77bdc6fd1e548bc70f7faa3e5",
                "reference": "ac91f01ccec49fb77bdc6fd1e548bc70f7faa3e5",
                "shasum": ""
            },
            "require": {
                "php": ">=7.3"
            },
            "require-dev": {
                "phpunit/phpunit": "^9.3"
            },
            "type": "library",
            "extra": {
                "branch-alias": {
                    "dev-master": "2.0-dev"
                }
            },
            "autoload": {
                "classmap": [
                    "src/"
                ]
            },
            "notification-url": "https://packagist.org/downloads/",
            "license": [
                "BSD-3-Clause"
            ],
            "authors": [
                {
                    "name": "Sebastian Bergmann",
                    "email": "sebastian@phpunit.de"
                }
            ],
            "description": "Looks up which function or method a line of code belongs to",
            "homepage": "https://github.com/sebastianbergmann/code-unit-reverse-lookup/",
            "support": {
                "issues": "https://github.com/sebastianbergmann/code-unit-reverse-lookup/issues",
                "source": "https://github.com/sebastianbergmann/code-unit-reverse-lookup/tree/2.0.3"
            },
            "funding": [
                {
                    "url": "https://github.com/sebastianbergmann",
                    "type": "github"
                }
            ],
            "time": "2020-09-28T05:30:19+00:00"
        },
        {
            "name": "sebastian/comparator",
            "version": "4.0.6",
            "source": {
                "type": "git",
                "url": "https://github.com/sebastianbergmann/comparator.git",
                "reference": "55f4261989e546dc112258c7a75935a81a7ce382"
            },
            "dist": {
                "type": "zip",
                "url": "https://api.github.com/repos/sebastianbergmann/comparator/zipball/55f4261989e546dc112258c7a75935a81a7ce382",
                "reference": "55f4261989e546dc112258c7a75935a81a7ce382",
                "shasum": ""
            },
            "require": {
                "php": ">=7.3",
                "sebastian/diff": "^4.0",
                "sebastian/exporter": "^4.0"
            },
            "require-dev": {
                "phpunit/phpunit": "^9.3"
            },
            "type": "library",
            "extra": {
                "branch-alias": {
                    "dev-master": "4.0-dev"
                }
            },
            "autoload": {
                "classmap": [
                    "src/"
                ]
            },
            "notification-url": "https://packagist.org/downloads/",
            "license": [
                "BSD-3-Clause"
            ],
            "authors": [
                {
                    "name": "Sebastian Bergmann",
                    "email": "sebastian@phpunit.de"
                },
                {
                    "name": "Jeff Welch",
                    "email": "whatthejeff@gmail.com"
                },
                {
                    "name": "Volker Dusch",
                    "email": "github@wallbash.com"
                },
                {
                    "name": "Bernhard Schussek",
                    "email": "bschussek@2bepublished.at"
                }
            ],
            "description": "Provides the functionality to compare PHP values for equality",
            "homepage": "https://github.com/sebastianbergmann/comparator",
            "keywords": [
                "comparator",
                "compare",
                "equality"
            ],
            "support": {
                "issues": "https://github.com/sebastianbergmann/comparator/issues",
                "source": "https://github.com/sebastianbergmann/comparator/tree/4.0.6"
            },
            "funding": [
                {
                    "url": "https://github.com/sebastianbergmann",
                    "type": "github"
                }
            ],
            "time": "2020-10-26T15:49:45+00:00"
        },
        {
            "name": "sebastian/complexity",
            "version": "2.0.2",
            "source": {
                "type": "git",
                "url": "https://github.com/sebastianbergmann/complexity.git",
                "reference": "739b35e53379900cc9ac327b2147867b8b6efd88"
            },
            "dist": {
                "type": "zip",
                "url": "https://api.github.com/repos/sebastianbergmann/complexity/zipball/739b35e53379900cc9ac327b2147867b8b6efd88",
                "reference": "739b35e53379900cc9ac327b2147867b8b6efd88",
                "shasum": ""
            },
            "require": {
                "nikic/php-parser": "^4.7",
                "php": ">=7.3"
            },
            "require-dev": {
                "phpunit/phpunit": "^9.3"
            },
            "type": "library",
            "extra": {
                "branch-alias": {
                    "dev-master": "2.0-dev"
                }
            },
            "autoload": {
                "classmap": [
                    "src/"
                ]
            },
            "notification-url": "https://packagist.org/downloads/",
            "license": [
                "BSD-3-Clause"
            ],
            "authors": [
                {
                    "name": "Sebastian Bergmann",
                    "email": "sebastian@phpunit.de",
                    "role": "lead"
                }
            ],
            "description": "Library for calculating the complexity of PHP code units",
            "homepage": "https://github.com/sebastianbergmann/complexity",
            "support": {
                "issues": "https://github.com/sebastianbergmann/complexity/issues",
                "source": "https://github.com/sebastianbergmann/complexity/tree/2.0.2"
            },
            "funding": [
                {
                    "url": "https://github.com/sebastianbergmann",
                    "type": "github"
                }
            ],
            "time": "2020-10-26T15:52:27+00:00"
        },
        {
            "name": "sebastian/diff",
            "version": "4.0.4",
            "source": {
                "type": "git",
                "url": "https://github.com/sebastianbergmann/diff.git",
                "reference": "3461e3fccc7cfdfc2720be910d3bd73c69be590d"
            },
            "dist": {
                "type": "zip",
                "url": "https://api.github.com/repos/sebastianbergmann/diff/zipball/3461e3fccc7cfdfc2720be910d3bd73c69be590d",
                "reference": "3461e3fccc7cfdfc2720be910d3bd73c69be590d",
                "shasum": ""
            },
            "require": {
                "php": ">=7.3"
            },
            "require-dev": {
                "phpunit/phpunit": "^9.3",
                "symfony/process": "^4.2 || ^5"
            },
            "type": "library",
            "extra": {
                "branch-alias": {
                    "dev-master": "4.0-dev"
                }
            },
            "autoload": {
                "classmap": [
                    "src/"
                ]
            },
            "notification-url": "https://packagist.org/downloads/",
            "license": [
                "BSD-3-Clause"
            ],
            "authors": [
                {
                    "name": "Sebastian Bergmann",
                    "email": "sebastian@phpunit.de"
                },
                {
                    "name": "Kore Nordmann",
                    "email": "mail@kore-nordmann.de"
                }
            ],
            "description": "Diff implementation",
            "homepage": "https://github.com/sebastianbergmann/diff",
            "keywords": [
                "diff",
                "udiff",
                "unidiff",
                "unified diff"
            ],
            "support": {
                "issues": "https://github.com/sebastianbergmann/diff/issues",
                "source": "https://github.com/sebastianbergmann/diff/tree/4.0.4"
            },
            "funding": [
                {
                    "url": "https://github.com/sebastianbergmann",
                    "type": "github"
                }
            ],
            "time": "2020-10-26T13:10:38+00:00"
        },
        {
            "name": "sebastian/environment",
            "version": "5.1.3",
            "source": {
                "type": "git",
                "url": "https://github.com/sebastianbergmann/environment.git",
                "reference": "388b6ced16caa751030f6a69e588299fa09200ac"
            },
            "dist": {
                "type": "zip",
                "url": "https://api.github.com/repos/sebastianbergmann/environment/zipball/388b6ced16caa751030f6a69e588299fa09200ac",
                "reference": "388b6ced16caa751030f6a69e588299fa09200ac",
                "shasum": ""
            },
            "require": {
                "php": ">=7.3"
            },
            "require-dev": {
                "phpunit/phpunit": "^9.3"
            },
            "suggest": {
                "ext-posix": "*"
            },
            "type": "library",
            "extra": {
                "branch-alias": {
                    "dev-master": "5.1-dev"
                }
            },
            "autoload": {
                "classmap": [
                    "src/"
                ]
            },
            "notification-url": "https://packagist.org/downloads/",
            "license": [
                "BSD-3-Clause"
            ],
            "authors": [
                {
                    "name": "Sebastian Bergmann",
                    "email": "sebastian@phpunit.de"
                }
            ],
            "description": "Provides functionality to handle HHVM/PHP environments",
            "homepage": "http://www.github.com/sebastianbergmann/environment",
            "keywords": [
                "Xdebug",
                "environment",
                "hhvm"
            ],
            "support": {
                "issues": "https://github.com/sebastianbergmann/environment/issues",
                "source": "https://github.com/sebastianbergmann/environment/tree/5.1.3"
            },
            "funding": [
                {
                    "url": "https://github.com/sebastianbergmann",
                    "type": "github"
                }
            ],
            "time": "2020-09-28T05:52:38+00:00"
        },
        {
            "name": "sebastian/exporter",
            "version": "4.0.3",
            "source": {
                "type": "git",
                "url": "https://github.com/sebastianbergmann/exporter.git",
                "reference": "d89cc98761b8cb5a1a235a6b703ae50d34080e65"
            },
            "dist": {
                "type": "zip",
                "url": "https://api.github.com/repos/sebastianbergmann/exporter/zipball/d89cc98761b8cb5a1a235a6b703ae50d34080e65",
                "reference": "d89cc98761b8cb5a1a235a6b703ae50d34080e65",
                "shasum": ""
            },
            "require": {
                "php": ">=7.3",
                "sebastian/recursion-context": "^4.0"
            },
            "require-dev": {
                "ext-mbstring": "*",
                "phpunit/phpunit": "^9.3"
            },
            "type": "library",
            "extra": {
                "branch-alias": {
                    "dev-master": "4.0-dev"
                }
            },
            "autoload": {
                "classmap": [
                    "src/"
                ]
            },
            "notification-url": "https://packagist.org/downloads/",
            "license": [
                "BSD-3-Clause"
            ],
            "authors": [
                {
                    "name": "Sebastian Bergmann",
                    "email": "sebastian@phpunit.de"
                },
                {
                    "name": "Jeff Welch",
                    "email": "whatthejeff@gmail.com"
                },
                {
                    "name": "Volker Dusch",
                    "email": "github@wallbash.com"
                },
                {
                    "name": "Adam Harvey",
                    "email": "aharvey@php.net"
                },
                {
                    "name": "Bernhard Schussek",
                    "email": "bschussek@gmail.com"
                }
            ],
            "description": "Provides the functionality to export PHP variables for visualization",
            "homepage": "http://www.github.com/sebastianbergmann/exporter",
            "keywords": [
                "export",
                "exporter"
            ],
            "support": {
                "issues": "https://github.com/sebastianbergmann/exporter/issues",
                "source": "https://github.com/sebastianbergmann/exporter/tree/4.0.3"
            },
            "funding": [
                {
                    "url": "https://github.com/sebastianbergmann",
                    "type": "github"
                }
            ],
            "time": "2020-09-28T05:24:23+00:00"
        },
        {
            "name": "sebastian/global-state",
            "version": "5.0.2",
            "source": {
                "type": "git",
                "url": "https://github.com/sebastianbergmann/global-state.git",
                "reference": "a90ccbddffa067b51f574dea6eb25d5680839455"
            },
            "dist": {
                "type": "zip",
                "url": "https://api.github.com/repos/sebastianbergmann/global-state/zipball/a90ccbddffa067b51f574dea6eb25d5680839455",
                "reference": "a90ccbddffa067b51f574dea6eb25d5680839455",
                "shasum": ""
            },
            "require": {
                "php": ">=7.3",
                "sebastian/object-reflector": "^2.0",
                "sebastian/recursion-context": "^4.0"
            },
            "require-dev": {
                "ext-dom": "*",
                "phpunit/phpunit": "^9.3"
            },
            "suggest": {
                "ext-uopz": "*"
            },
            "type": "library",
            "extra": {
                "branch-alias": {
                    "dev-master": "5.0-dev"
                }
            },
            "autoload": {
                "classmap": [
                    "src/"
                ]
            },
            "notification-url": "https://packagist.org/downloads/",
            "license": [
                "BSD-3-Clause"
            ],
            "authors": [
                {
                    "name": "Sebastian Bergmann",
                    "email": "sebastian@phpunit.de"
                }
            ],
            "description": "Snapshotting of global state",
            "homepage": "http://www.github.com/sebastianbergmann/global-state",
            "keywords": [
                "global state"
            ],
            "support": {
                "issues": "https://github.com/sebastianbergmann/global-state/issues",
                "source": "https://github.com/sebastianbergmann/global-state/tree/5.0.2"
            },
            "funding": [
                {
                    "url": "https://github.com/sebastianbergmann",
                    "type": "github"
                }
            ],
            "time": "2020-10-26T15:55:19+00:00"
        },
        {
            "name": "sebastian/lines-of-code",
            "version": "1.0.3",
            "source": {
                "type": "git",
                "url": "https://github.com/sebastianbergmann/lines-of-code.git",
                "reference": "c1c2e997aa3146983ed888ad08b15470a2e22ecc"
            },
            "dist": {
                "type": "zip",
                "url": "https://api.github.com/repos/sebastianbergmann/lines-of-code/zipball/c1c2e997aa3146983ed888ad08b15470a2e22ecc",
                "reference": "c1c2e997aa3146983ed888ad08b15470a2e22ecc",
                "shasum": ""
            },
            "require": {
                "nikic/php-parser": "^4.6",
                "php": ">=7.3"
            },
            "require-dev": {
                "phpunit/phpunit": "^9.3"
            },
            "type": "library",
            "extra": {
                "branch-alias": {
                    "dev-master": "1.0-dev"
                }
            },
            "autoload": {
                "classmap": [
                    "src/"
                ]
            },
            "notification-url": "https://packagist.org/downloads/",
            "license": [
                "BSD-3-Clause"
            ],
            "authors": [
                {
                    "name": "Sebastian Bergmann",
                    "email": "sebastian@phpunit.de",
                    "role": "lead"
                }
            ],
            "description": "Library for counting the lines of code in PHP source code",
            "homepage": "https://github.com/sebastianbergmann/lines-of-code",
            "support": {
                "issues": "https://github.com/sebastianbergmann/lines-of-code/issues",
                "source": "https://github.com/sebastianbergmann/lines-of-code/tree/1.0.3"
            },
            "funding": [
                {
                    "url": "https://github.com/sebastianbergmann",
                    "type": "github"
                }
            ],
            "time": "2020-11-28T06:42:11+00:00"
        },
        {
            "name": "sebastian/object-enumerator",
            "version": "4.0.4",
            "source": {
                "type": "git",
                "url": "https://github.com/sebastianbergmann/object-enumerator.git",
                "reference": "5c9eeac41b290a3712d88851518825ad78f45c71"
            },
            "dist": {
                "type": "zip",
                "url": "https://api.github.com/repos/sebastianbergmann/object-enumerator/zipball/5c9eeac41b290a3712d88851518825ad78f45c71",
                "reference": "5c9eeac41b290a3712d88851518825ad78f45c71",
                "shasum": ""
            },
            "require": {
                "php": ">=7.3",
                "sebastian/object-reflector": "^2.0",
                "sebastian/recursion-context": "^4.0"
            },
            "require-dev": {
                "phpunit/phpunit": "^9.3"
            },
            "type": "library",
            "extra": {
                "branch-alias": {
                    "dev-master": "4.0-dev"
                }
            },
            "autoload": {
                "classmap": [
                    "src/"
                ]
            },
            "notification-url": "https://packagist.org/downloads/",
            "license": [
                "BSD-3-Clause"
            ],
            "authors": [
                {
                    "name": "Sebastian Bergmann",
                    "email": "sebastian@phpunit.de"
                }
            ],
            "description": "Traverses array structures and object graphs to enumerate all referenced objects",
            "homepage": "https://github.com/sebastianbergmann/object-enumerator/",
            "support": {
                "issues": "https://github.com/sebastianbergmann/object-enumerator/issues",
                "source": "https://github.com/sebastianbergmann/object-enumerator/tree/4.0.4"
            },
            "funding": [
                {
                    "url": "https://github.com/sebastianbergmann",
                    "type": "github"
                }
            ],
            "time": "2020-10-26T13:12:34+00:00"
        },
        {
            "name": "sebastian/object-reflector",
            "version": "2.0.4",
            "source": {
                "type": "git",
                "url": "https://github.com/sebastianbergmann/object-reflector.git",
                "reference": "b4f479ebdbf63ac605d183ece17d8d7fe49c15c7"
            },
            "dist": {
                "type": "zip",
                "url": "https://api.github.com/repos/sebastianbergmann/object-reflector/zipball/b4f479ebdbf63ac605d183ece17d8d7fe49c15c7",
                "reference": "b4f479ebdbf63ac605d183ece17d8d7fe49c15c7",
                "shasum": ""
            },
            "require": {
                "php": ">=7.3"
            },
            "require-dev": {
                "phpunit/phpunit": "^9.3"
            },
            "type": "library",
            "extra": {
                "branch-alias": {
                    "dev-master": "2.0-dev"
                }
            },
            "autoload": {
                "classmap": [
                    "src/"
                ]
            },
            "notification-url": "https://packagist.org/downloads/",
            "license": [
                "BSD-3-Clause"
            ],
            "authors": [
                {
                    "name": "Sebastian Bergmann",
                    "email": "sebastian@phpunit.de"
                }
            ],
            "description": "Allows reflection of object attributes, including inherited and non-public ones",
            "homepage": "https://github.com/sebastianbergmann/object-reflector/",
            "support": {
                "issues": "https://github.com/sebastianbergmann/object-reflector/issues",
                "source": "https://github.com/sebastianbergmann/object-reflector/tree/2.0.4"
            },
            "funding": [
                {
                    "url": "https://github.com/sebastianbergmann",
                    "type": "github"
                }
            ],
            "time": "2020-10-26T13:14:26+00:00"
        },
        {
            "name": "sebastian/recursion-context",
            "version": "4.0.4",
            "source": {
                "type": "git",
                "url": "https://github.com/sebastianbergmann/recursion-context.git",
                "reference": "cd9d8cf3c5804de4341c283ed787f099f5506172"
            },
            "dist": {
                "type": "zip",
                "url": "https://api.github.com/repos/sebastianbergmann/recursion-context/zipball/cd9d8cf3c5804de4341c283ed787f099f5506172",
                "reference": "cd9d8cf3c5804de4341c283ed787f099f5506172",
                "shasum": ""
            },
            "require": {
                "php": ">=7.3"
            },
            "require-dev": {
                "phpunit/phpunit": "^9.3"
            },
            "type": "library",
            "extra": {
                "branch-alias": {
                    "dev-master": "4.0-dev"
                }
            },
            "autoload": {
                "classmap": [
                    "src/"
                ]
            },
            "notification-url": "https://packagist.org/downloads/",
            "license": [
                "BSD-3-Clause"
            ],
            "authors": [
                {
                    "name": "Sebastian Bergmann",
                    "email": "sebastian@phpunit.de"
                },
                {
                    "name": "Jeff Welch",
                    "email": "whatthejeff@gmail.com"
                },
                {
                    "name": "Adam Harvey",
                    "email": "aharvey@php.net"
                }
            ],
            "description": "Provides functionality to recursively process PHP variables",
            "homepage": "http://www.github.com/sebastianbergmann/recursion-context",
            "support": {
                "issues": "https://github.com/sebastianbergmann/recursion-context/issues",
                "source": "https://github.com/sebastianbergmann/recursion-context/tree/4.0.4"
            },
            "funding": [
                {
                    "url": "https://github.com/sebastianbergmann",
                    "type": "github"
                }
            ],
            "time": "2020-10-26T13:17:30+00:00"
        },
        {
            "name": "sebastian/resource-operations",
            "version": "3.0.3",
            "source": {
                "type": "git",
                "url": "https://github.com/sebastianbergmann/resource-operations.git",
                "reference": "0f4443cb3a1d92ce809899753bc0d5d5a8dd19a8"
            },
            "dist": {
                "type": "zip",
                "url": "https://api.github.com/repos/sebastianbergmann/resource-operations/zipball/0f4443cb3a1d92ce809899753bc0d5d5a8dd19a8",
                "reference": "0f4443cb3a1d92ce809899753bc0d5d5a8dd19a8",
                "shasum": ""
            },
            "require": {
                "php": ">=7.3"
            },
            "require-dev": {
                "phpunit/phpunit": "^9.0"
            },
            "type": "library",
            "extra": {
                "branch-alias": {
                    "dev-master": "3.0-dev"
                }
            },
            "autoload": {
                "classmap": [
                    "src/"
                ]
            },
            "notification-url": "https://packagist.org/downloads/",
            "license": [
                "BSD-3-Clause"
            ],
            "authors": [
                {
                    "name": "Sebastian Bergmann",
                    "email": "sebastian@phpunit.de"
                }
            ],
            "description": "Provides a list of PHP built-in functions that operate on resources",
            "homepage": "https://www.github.com/sebastianbergmann/resource-operations",
            "support": {
                "issues": "https://github.com/sebastianbergmann/resource-operations/issues",
                "source": "https://github.com/sebastianbergmann/resource-operations/tree/3.0.3"
            },
            "funding": [
                {
                    "url": "https://github.com/sebastianbergmann",
                    "type": "github"
                }
            ],
            "time": "2020-09-28T06:45:17+00:00"
        },
        {
            "name": "sebastian/type",
            "version": "2.3.1",
            "source": {
                "type": "git",
                "url": "https://github.com/sebastianbergmann/type.git",
                "reference": "81cd61ab7bbf2de744aba0ea61fae32f721df3d2"
            },
            "dist": {
                "type": "zip",
                "url": "https://api.github.com/repos/sebastianbergmann/type/zipball/81cd61ab7bbf2de744aba0ea61fae32f721df3d2",
                "reference": "81cd61ab7bbf2de744aba0ea61fae32f721df3d2",
                "shasum": ""
            },
            "require": {
                "php": ">=7.3"
            },
            "require-dev": {
                "phpunit/phpunit": "^9.3"
            },
            "type": "library",
            "extra": {
                "branch-alias": {
                    "dev-master": "2.3-dev"
                }
            },
            "autoload": {
                "classmap": [
                    "src/"
                ]
            },
            "notification-url": "https://packagist.org/downloads/",
            "license": [
                "BSD-3-Clause"
            ],
            "authors": [
                {
                    "name": "Sebastian Bergmann",
                    "email": "sebastian@phpunit.de",
                    "role": "lead"
                }
            ],
            "description": "Collection of value objects that represent the types of the PHP type system",
            "homepage": "https://github.com/sebastianbergmann/type",
            "support": {
                "issues": "https://github.com/sebastianbergmann/type/issues",
                "source": "https://github.com/sebastianbergmann/type/tree/2.3.1"
            },
            "funding": [
                {
                    "url": "https://github.com/sebastianbergmann",
                    "type": "github"
                }
            ],
            "time": "2020-10-26T13:18:59+00:00"
        },
        {
            "name": "sebastian/version",
            "version": "3.0.2",
            "source": {
                "type": "git",
                "url": "https://github.com/sebastianbergmann/version.git",
                "reference": "c6c1022351a901512170118436c764e473f6de8c"
            },
            "dist": {
                "type": "zip",
                "url": "https://api.github.com/repos/sebastianbergmann/version/zipball/c6c1022351a901512170118436c764e473f6de8c",
                "reference": "c6c1022351a901512170118436c764e473f6de8c",
                "shasum": ""
            },
            "require": {
                "php": ">=7.3"
            },
            "type": "library",
            "extra": {
                "branch-alias": {
                    "dev-master": "3.0-dev"
                }
            },
            "autoload": {
                "classmap": [
                    "src/"
                ]
            },
            "notification-url": "https://packagist.org/downloads/",
            "license": [
                "BSD-3-Clause"
            ],
            "authors": [
                {
                    "name": "Sebastian Bergmann",
                    "email": "sebastian@phpunit.de",
                    "role": "lead"
                }
            ],
            "description": "Library that helps with managing the version number of Git-hosted PHP projects",
            "homepage": "https://github.com/sebastianbergmann/version",
            "support": {
                "issues": "https://github.com/sebastianbergmann/version/issues",
                "source": "https://github.com/sebastianbergmann/version/tree/3.0.2"
            },
            "funding": [
                {
                    "url": "https://github.com/sebastianbergmann",
                    "type": "github"
                }
            ],
            "time": "2020-09-28T06:39:44+00:00"
        },
        {
            "name": "squizlabs/php_codesniffer",
            "version": "3.6.0",
            "source": {
                "type": "git",
                "url": "https://github.com/squizlabs/PHP_CodeSniffer.git",
                "reference": "ffced0d2c8fa8e6cdc4d695a743271fab6c38625"
            },
            "dist": {
                "type": "zip",
                "url": "https://api.github.com/repos/squizlabs/PHP_CodeSniffer/zipball/ffced0d2c8fa8e6cdc4d695a743271fab6c38625",
                "reference": "ffced0d2c8fa8e6cdc4d695a743271fab6c38625",
                "shasum": ""
            },
            "require": {
                "ext-simplexml": "*",
                "ext-tokenizer": "*",
                "ext-xmlwriter": "*",
                "php": ">=5.4.0"
            },
            "require-dev": {
                "phpunit/phpunit": "^4.0 || ^5.0 || ^6.0 || ^7.0"
            },
            "bin": [
                "bin/phpcs",
                "bin/phpcbf"
            ],
            "type": "library",
            "extra": {
                "branch-alias": {
                    "dev-master": "3.x-dev"
                }
            },
            "notification-url": "https://packagist.org/downloads/",
            "license": [
                "BSD-3-Clause"
            ],
            "authors": [
                {
                    "name": "Greg Sherwood",
                    "role": "lead"
                }
            ],
            "description": "PHP_CodeSniffer tokenizes PHP, JavaScript and CSS files and detects violations of a defined set of coding standards.",
            "homepage": "https://github.com/squizlabs/PHP_CodeSniffer",
            "keywords": [
                "phpcs",
                "standards"
            ],
            "time": "2021-04-09T00:54:41+00:00"
        },
        {
            "name": "theseer/tokenizer",
            "version": "1.2.0",
            "source": {
                "type": "git",
                "url": "https://github.com/theseer/tokenizer.git",
                "reference": "75a63c33a8577608444246075ea0af0d052e452a"
            },
            "dist": {
                "type": "zip",
                "url": "https://api.github.com/repos/theseer/tokenizer/zipball/75a63c33a8577608444246075ea0af0d052e452a",
                "reference": "75a63c33a8577608444246075ea0af0d052e452a",
                "shasum": ""
            },
            "require": {
                "ext-dom": "*",
                "ext-tokenizer": "*",
                "ext-xmlwriter": "*",
                "php": "^7.2 || ^8.0"
            },
            "type": "library",
            "autoload": {
                "classmap": [
                    "src/"
                ]
            },
            "notification-url": "https://packagist.org/downloads/",
            "license": [
                "BSD-3-Clause"
            ],
            "authors": [
                {
                    "name": "Arne Blankerts",
                    "email": "arne@blankerts.de",
                    "role": "Developer"
                }
            ],
            "description": "A small library for converting tokenized PHP source code into XML and potentially other formats",
            "support": {
                "issues": "https://github.com/theseer/tokenizer/issues",
                "source": "https://github.com/theseer/tokenizer/tree/master"
            },
            "funding": [
                {
                    "url": "https://github.com/theseer",
                    "type": "github"
                }
            ],
            "time": "2020-07-12T23:59:07+00:00"
        }
    ],
    "aliases": [],
    "minimum-stability": "dev",
    "stability-flags": [],
    "prefer-stable": true,
    "prefer-lowest": false,
    "platform": {
        "php": "^7.4"
    },
    "platform-dev": [],
<<<<<<< HEAD
    "plugin-api-version": "1.1.0"
=======
    "plugin-api-version": "2.0.0"
>>>>>>> 19b276f3
}<|MERGE_RESOLUTION|>--- conflicted
+++ resolved
@@ -1478,15 +1478,6 @@
                 "md",
                 "parser"
             ],
-<<<<<<< HEAD
-=======
-            "support": {
-                "docs": "https://commonmark.thephpleague.com/",
-                "issues": "https://github.com/thephpleague/commonmark/issues",
-                "rss": "https://github.com/thephpleague/commonmark/releases.atom",
-                "source": "https://github.com/thephpleague/commonmark"
-            },
->>>>>>> 19b276f3
             "funding": [
                 {
                     "url": "https://enjoy.gitstore.app/repositories/thephpleague/commonmark",
@@ -2967,12 +2958,6 @@
                 "console",
                 "terminal"
             ],
-<<<<<<< HEAD
-=======
-            "support": {
-                "source": "https://github.com/symfony/console/tree/v5.2.6"
-            },
->>>>>>> 19b276f3
             "funding": [
                 {
                     "url": "https://symfony.com/sponsor",
@@ -3102,12 +3087,6 @@
             ],
             "description": "A generic function and convention to trigger deprecation notices",
             "homepage": "https://symfony.com",
-<<<<<<< HEAD
-=======
-            "support": {
-                "source": "https://github.com/symfony/deprecation-contracts/tree/v2.4.0"
-            },
->>>>>>> 19b276f3
             "funding": [
                 {
                     "url": "https://symfony.com/sponsor",
@@ -3174,12 +3153,6 @@
             ],
             "description": "Provides tools to manage errors and ease debugging PHP code",
             "homepage": "https://symfony.com",
-<<<<<<< HEAD
-=======
-            "support": {
-                "source": "https://github.com/symfony/error-handler/tree/v5.2.6"
-            },
->>>>>>> 19b276f3
             "funding": [
                 {
                     "url": "https://symfony.com/sponsor",
@@ -3341,12 +3314,6 @@
                 "interoperability",
                 "standards"
             ],
-<<<<<<< HEAD
-=======
-            "support": {
-                "source": "https://github.com/symfony/event-dispatcher-contracts/tree/v2.4.0"
-            },
->>>>>>> 19b276f3
             "funding": [
                 {
                     "url": "https://symfony.com/sponsor",
@@ -3483,12 +3450,6 @@
                 "interoperability",
                 "standards"
             ],
-<<<<<<< HEAD
-=======
-            "support": {
-                "source": "https://github.com/symfony/http-client-contracts/tree/v2.4.0"
-            },
->>>>>>> 19b276f3
             "funding": [
                 {
                     "url": "https://symfony.com/sponsor",
@@ -3671,12 +3632,6 @@
             ],
             "description": "Provides a structured process for converting a Request into a Response",
             "homepage": "https://symfony.com",
-<<<<<<< HEAD
-=======
-            "support": {
-                "source": "https://github.com/symfony/http-kernel/tree/v5.2.6"
-            },
->>>>>>> 19b276f3
             "funding": [
                 {
                     "url": "https://symfony.com/sponsor",
@@ -3757,12 +3712,6 @@
                 "mime",
                 "mime-type"
             ],
-<<<<<<< HEAD
-=======
-            "support": {
-                "source": "https://github.com/symfony/mime/tree/v5.2.6"
-            },
->>>>>>> 19b276f3
             "funding": [
                 {
                     "url": "https://symfony.com/sponsor",
@@ -4641,12 +4590,6 @@
                 "uri",
                 "url"
             ],
-<<<<<<< HEAD
-=======
-            "support": {
-                "source": "https://github.com/symfony/routing/tree/v5.2.6"
-            },
->>>>>>> 19b276f3
             "funding": [
                 {
                     "url": "https://symfony.com/sponsor",
@@ -4723,12 +4666,6 @@
                 "interoperability",
                 "standards"
             ],
-<<<<<<< HEAD
-=======
-            "support": {
-                "source": "https://github.com/symfony/service-contracts/tree/v2.4.0"
-            },
->>>>>>> 19b276f3
             "funding": [
                 {
                     "url": "https://symfony.com/sponsor",
@@ -4809,12 +4746,6 @@
                 "utf-8",
                 "utf8"
             ],
-<<<<<<< HEAD
-=======
-            "support": {
-                "source": "https://github.com/symfony/string/tree/v5.2.6"
-            },
->>>>>>> 19b276f3
             "funding": [
                 {
                     "url": "https://symfony.com/sponsor",
@@ -4905,12 +4836,6 @@
             ],
             "description": "Provides tools to internationalize your application",
             "homepage": "https://symfony.com",
-<<<<<<< HEAD
-=======
-            "support": {
-                "source": "https://github.com/symfony/translation/tree/v5.2.6"
-            },
->>>>>>> 19b276f3
             "funding": [
                 {
                     "url": "https://symfony.com/sponsor",
@@ -4986,12 +4911,6 @@
                 "interoperability",
                 "standards"
             ],
-<<<<<<< HEAD
-=======
-            "support": {
-                "source": "https://github.com/symfony/translation-contracts/tree/v2.4.0"
-            },
->>>>>>> 19b276f3
             "funding": [
                 {
                     "url": "https://symfony.com/sponsor",
@@ -5077,12 +4996,6 @@
                 "debug",
                 "dump"
             ],
-<<<<<<< HEAD
-=======
-            "support": {
-                "source": "https://github.com/symfony/var-dumper/tree/v5.2.6"
-            },
->>>>>>> 19b276f3
             "funding": [
                 {
                     "url": "https://symfony.com/sponsor",
@@ -7841,9 +7754,5 @@
         "php": "^7.4"
     },
     "platform-dev": [],
-<<<<<<< HEAD
-    "plugin-api-version": "1.1.0"
-=======
     "plugin-api-version": "2.0.0"
->>>>>>> 19b276f3
 }