<?php

namespace Wikidot\Utils;

use Exception;

<<<<<<< HEAD
=======
class GlobalPropertiesException extends Exception {}

>>>>>>> 19b276f3
/**
 * The Wikijump GlobalProperties Class is used to parse
 * the ini file and access any settings and properties
 *
 */
class GlobalProperties
{

    // main settings
    public static $SERVICE_NAME;
    public static $URL_DOMAIN;
    public static $URL_HOST;
    public static $WIKI_FARM;

    // security settings
    public static $ALLOW_ANY_HTTP;
    public static $USE_SSL;
    public static $HTTP_SCHEMA;
    public static $SECRET;
    public static $SECRET_DOMAIN_LOGIN;
    public static $USE_UPLOAD_DOMAIN;
    public static $URL_UPLOAD_DOMAIN;
    public static $RESTRICT_HTML;
    public static $SECRET_MANAGE_SUPERADMIN;
    public static $SECRET_LOGIN_SEED;

    // database settings
    public static $DATABASE_SERVER;
    public static $DATABASE_PORT;
    public static $DATABASE_USER;
    public static $DATABASE_PASSWORD;
    public static $DATABASE_NAME;

    // search settings
    public static $SEARCH_LUCENE_INDEX;
    public static $SEARCH_LUCENE_QUEUE;
    public static $SEARCH_LUCENE_LOCK;
    public static $SEARCH_HIGHLIGHT;
    public static $SEARCH_USE_JAVA;

    // mail settings
    public static $DEFAULT_SMTP_HOST;
    public static $DEFAULT_SMTP_PORT;
    public static $DEFAULT_SMTP_USER;
    public static $DEFAULT_SMTP_PASSWORD;
    public static $DEFAULT_SMTP_SECURE;
    public static $DEFAULT_SMTP_AUTH;
    public static $DEFAULT_SMTP_HOSTNAME;
    public static $DEFAULT_SMTP_FROM_EMAIL;
    public static $DEFAULT_SMTP_FROM_NAME;
    public static $DEFAULT_SMTP_REPLY_TO;
    public static $DEFAULT_SMTP_SENDER;
    public static $SUPPORT_EMAIL;

    // memcache settings
    public static $USE_MEMCACHE;
    public static $MEMCACHE_HOST;
    public static $MEMCACHE_PORT;

    // session settings
    public static $SESSION_TIMEOUT;
    public static $SESSION_COOKIE_NAME;
    public static $SESSION_COOKIE_NAME_SSL;
    public static $SESSION_COOKIE_SECURE;
    public static $SESSION_COOKIE_NAME_IE;

    // ui settings
    public static $UI_SLEEP;
    public static $DEFAULT_LANGUAGE;

    // log settings
    public static $LOGGER_LEVEL;
    public static $LOGGER_FILE;

    // other settings
    public static $CACHE_FILES_FOR;
    public static $URL_DOCS;
    public static $IP_HOST;
    public static $USE_CUSTOM_DOMAINS;
    public static $MODULES_JS_PATH;
    public static $MODULES_JS_URL;
    public static $MODULES_CSS_PATH;
    public static $MODULES_CSS_URL;
    public static $XSENDFILE_USE;
    public static $XSENDFILE_HEADER;

    // third-party keys
    public static $FR_CAPTCHA_SITE_KEY;
    public static $FR_CAPTCHA_API_KEY;

    // non-configurable properties
    public static $DATABASE_TYPE;
    public static $DATABASE_USE_PERSISTENT_CONNECTIONS;
    public static $SESSION_COOKIE_DOMAIN;
    public static $DEFAULT_SKIN;
    public static $URL_HOST_PREG;
    public static $URL_DOMAIN_PREG;
    public static $URL_UPLOAD_DOMAIN_PREG;

    /**
     * array with ini options processesed
     *
     * @var array
     */
    protected static $iniConfig;

    /**
     * get a configuration option from ini file
     * return a default one if none found
     * throw an exception if there is none found and no default supplied
     *
     * @param string $section
     * @param string $key
     * @param string $default
     * @return string
     */
    protected static function fromIni($section, $key, $default = null)
    {
        if (isset(self::$iniConfig[$section]) && isset(self::$iniConfig[$section][$key])) {
            $value = self::$iniConfig[$section][$key];
        } else {
            if ($default === null) {
                throw new Exception("You should set '$key' value in '$section' section in wikijump.ini file.");
            } else {
                $value = $default;
            }
        }
        return $value;
    }

    protected static function fromFile($file)
    {
        if ($fp = @fopen(WIKIJUMP_ROOT . '/conf/' . $file, 'r')) {
            $s = fread($fp, 4096);
            fclose($fp);
        } else {
            $s = "";
        }
        return trim($s);
    }

    /**
     * read wikijump.ini file
     * set some default values
     * calculate other values
     */
    public static function init()
    {

        self::$iniConfig = parse_ini_file(WIKIJUMP_ROOT . "/conf/wikijump.ini", true);

        // main settings
        self::$WIKI_FARM                = $_ENV["WIKIJUMP_WIKI_FARM"] ?? self::fromIni("main", "wiki_farm", true);

        if (self::$WIKI_FARM) {
            self::$SERVICE_NAME         = $_ENV["WIKIJUMP_SERVICE_NAME"] ?? self::fromIni("main", "service", "Wikijump");
            self::$URL_DOMAIN           = $_ENV["WIKIJUMP_URL_DOMAIN"] ?? self::fromIni("main", "domain", "wikijump.com");
            self::$URL_HOST             = $_ENV["WIKIJUMP_URL_HOST"] ?? self::fromIni("main", "main_wiki", "www." . self::$URL_DOMAIN);
        } else {
            self::$SERVICE_NAME         = $_ENV["WIKIJUMP_SERVICE_NAME"] ?? self::fromIni("main", "service", "Wikijump");
            self::$URL_DOMAIN           = $_ENV["WIKIJUMP_URL_DOMAIN"] ?? self::fromIni("main", "domain", "wikijump.com");
            self::$URL_HOST             = $_ENV["WIKIJUMP_URL_HOST"] ?? self::fromIni("main", "main_wiki", "www." . self::$URL_DOMAIN);
        }

        // security settings
        self::$SECRET                   = $_ENV["WIKIJUMP_SECRET"] ?? self::fromIni("security", "secret", md5('secret'));
        self::$ALLOW_ANY_HTTP           = $_ENV["WIKIJUMP_ALLOW_ANY_HTTP"] ?? self::fromIni("security", "allow_http", true);
        self::$USE_SSL                  = $_ENV["WIKIJUMP_USE_SSL"] ?? self::fromIni("security", "ssl", false);
        self::$HTTP_SCHEMA              = $_ENV["WIKIJUMP_HTTP_SCHEMA"] ?? self::fromIni("security", "schema", "https");
        self::$SECRET_DOMAIN_LOGIN      = $_ENV["WIKIJUMP_SECRET_DOMAIN_LOGIN"] ?? self::fromIni("security", "secret_login", self::$SECRET . "_custom_domain_login");
        self::$USE_UPLOAD_DOMAIN        = $_ENV["WIKIJUMP_USE_UPLOAD_DOMAIN"] ?? self::fromIni("security", "upload_separate_domain", true);
        self::$URL_UPLOAD_DOMAIN        = $_ENV["WIKIJUMP_URL_UPLOAD_DOMAIN"] ?? self::fromIni("security", "upload_domain", "files." . self::$URL_DOMAIN);
        self::$RESTRICT_HTML            = $_ENV["WIKIJUMP_RESTRICT_HTML"] ?? self::fromIni("security", "upload_restrict_html", true);
        self::$SECRET_MANAGE_SUPERADMIN = $_ENV["WIKIJUMP_SECRET_MANAGE_SUPERADMIN"] ?? self::fromIni("security", "secret_manage_superadmin", md5(self::$SECRET . '_super_admin'));
        self::$SECRET_LOGIN_SEED        = $_ENV["WIKIJUMP_SECRET_LOGIN_SEED"] ?? self::fromIni("security", "secret_login_seed", md5(self::$SECRET . '_login'));

        // database settings
        self::$DATABASE_USER            = $_ENV["WIKIJUMP_DATABASE_USER"] ?? self::fromIni("db", "user", "postgres");            // no default!
        self::$DATABASE_PASSWORD        = $_ENV["WIKIJUMP_DATABASE_PASSWORD"] ?? self::fromIni("db", "password", "postgres");        // no default!
        self::$DATABASE_NAME            = $_ENV["WIKIJUMP_DATABASE_NAME"] ?? self::fromIni("db", "database", "postgres");        // no default!
        self::$DATABASE_SERVER          = $_ENV["WIKIJUMP_DATABASE_SERVER"] ?? self::fromIni("db", "host", "127.0.0.1");
        self::$DATABASE_PORT            = $_ENV["WIKIJUMP_DATABASE_PORT"] ?? self::fromIni("db", "port", "5432");

        // search settings
        self::$SEARCH_LUCENE_INDEX      = $_ENV["WIKIJUMP_SEARCH_LUCENE_INDEX"] ?? self::fromIni("search", "lucene_index", WIKIJUMP_ROOT . "/tmp/lucene_index");
        self::$SEARCH_LUCENE_QUEUE      = $_ENV["WIKIJUMP_SEARCH_LUCENE_QUEUE"] ?? self::fromIni("search", "lucene_queue", WIKIJUMP_ROOT . "/tmp/lucene_queue");
        self::$SEARCH_LUCENE_LOCK       = $_ENV["WIKIJUMP_SEARCH_LUCENE_LOCK"] ?? self::fromIni("search", "lucene_lock", WIKIJUMP_ROOT . "/tmp/lucene_lock");
        self::$SEARCH_HIGHLIGHT         = $_ENV["WIKIJUMP_SEARCH_HIGHLIGHT"] ?? self::fromIni("search", "highlight", false);
        self::$SEARCH_USE_JAVA          = $_ENV["WIKIJUMP_SEARCH_USE_JAVA"] ?? self::fromIni("search", "use_java", false);

        // mail settings
        self::$DEFAULT_SMTP_HOST        = $_ENV["WIKIJUMP_DEFAULT_SMTP_HOST"] ?? self::fromIni("mail", "host", "127.0.0.1");
        self::$DEFAULT_SMTP_SECURE      = $_ENV["WIKIJUMP_DEFAULT_SMTP_SECURE"] ?? self::fromIni("mail", "ssl", false) ? "ssl" : "";
        self::$DEFAULT_SMTP_PORT        = $_ENV["WIKIJUMP_DEFAULT_SMTP_PORT"] ?? self::fromIni("mail", "port", (self::$DEFAULT_SMTP_SECURE == "ssl") ? 465 : 25);
        self::$DEFAULT_SMTP_USER        = $_ENV["WIKIJUMP_DEFAULT_SMTP_USER"] ?? self::fromIni("mail", "user", "admin");
        self::$DEFAULT_SMTP_PASSWORD    = $_ENV["WIKIJUMP_DEFAULT_SMTP_PASSWORD"] ?? self::fromIni("mail", "password", "password");
        self::$DEFAULT_SMTP_AUTH        = $_ENV["WIKIJUMP_DEFAULT_SMTP_AUTH"] ?? self::fromIni("mail", "auth", false);
        self::$DEFAULT_SMTP_HOSTNAME    = $_ENV["WIKIJUMP_DEFAULT_SMTP_HOSTNAME"] ?? self::fromIni("mail", "hostname", "mail" . self::$URL_DOMAIN);
        self::$DEFAULT_SMTP_FROM_EMAIL  = $_ENV["WIKIJUMP_DEFAULT_SMTP_FROM_EMAIL"] ?? self::fromIni("mail", "from_mail", "no-reply@" . self::$DEFAULT_SMTP_HOSTNAME);
        self::$DEFAULT_SMTP_FROM_NAME   = $_ENV["WIKIJUMP_DEFAULT_SMTP_FROM_NAME"] ?? self::fromIni("mail", "from_name", self::$SERVICE_NAME);
        self::$DEFAULT_SMTP_REPLY_TO    = $_ENV["WIKIJUMP_DEFAULT_SMTP_REPLY_TO"] ?? self::fromIni("mail", "reply_to", self::$DEFAULT_SMTP_FROM_EMAIL);
        self::$DEFAULT_SMTP_SENDER      = $_ENV["WIKIJUMP_DEFAULT_SMTP_SENDER"] ?? self::fromIni("mail", "sender", self::$DEFAULT_SMTP_FROM_EMAIL);
        self::$SUPPORT_EMAIL            = $_ENV["WIKIJUMP_SUPPORT_EMAIL"] ?? self::fromIni("mail", "support", "support@" . self::$DEFAULT_SMTP_HOSTNAME);

        // memcache settings
        self::$USE_MEMCACHE             = $_ENV["WIKIJUMP_USE_MEMCACHE"] ?? self::fromIni("memcached", "enable", true);
        self::$MEMCACHE_HOST            = $_ENV["WIKIJUMP_MEMCACHE_HOST"] ?? self::fromIni("memcached", "host", "127.0.0.1");
        self::$MEMCACHE_PORT            = $_ENV["WIKIJUMP_MEMCACHE_PORT"] ?? self::fromIni("memcached", "port", 11211);

        // session settings
        self::$SESSION_TIMEOUT          = $_ENV["WIKIJUMP_SESSION_TIMEOUT"] ?? self::fromIni("session", "timeout", 3600);
        self::$SESSION_COOKIE_NAME      = $_ENV["WIKIJUMP_SESSION_COOKIE_NAME"] ?? self::fromIni("session", "cookie_name", "WIKIJUMP_SESSION_ID");
        self::$SESSION_COOKIE_NAME_SSL  = $_ENV["WIKIJUMP_SESSION_COOKIE_NAME_SSL"] ?? self::fromIni("session", "cookie_name_ssl", self::$SESSION_COOKIE_NAME."_SECURE");
        self::$SESSION_COOKIE_SECURE    = $_ENV["WIKIJUMP_SESSION_COOKIE_SECURE"] ?? self::fromIni("session", "cookie_ssl", true);
        self::$SESSION_COOKIE_NAME_IE   = $_ENV["WIKIJUMP_SESSION_COOKIE_NAME_IE"] ?? self::fromIni("session", "ie_cookie_name", self::$SESSION_COOKIE_NAME . "_IE");

        // ui settings
        self::$UI_SLEEP                 = $_ENV["WIKIJUMP_UI_SLEEP"] ?? self::fromIni("ui", "sleep", true);
        self::$DEFAULT_LANGUAGE         = $_ENV["WIKIJUMP_DEFAULT_LANGUAGE"] ?? self::fromIni("ui", "language", "en");

        // log settings
        self::$LOGGER_LEVEL             = $_ENV["WIKIJUMP_LOGGER_LEVEL"] ?? self::fromIni("log", "level", "error");
        self::$LOGGER_FILE              = $_ENV["WIKIJUMP_LOGGER_FILE"] ?? self::fromIni("log", "file", "wikijump.log"); // TODO: use this setting

        // feature flags
        self::$FEATURE_WIKITEXT_BACKEND = $_ENV["FEATURE_WIKITEXT_BACKEND"] ?? self::fromIni("feature", "wikitext_backend", "text_wiki");

        // other settings
        self::$CACHE_FILES_FOR          = $_ENV["WIKIJUMP_CACHE_FILES_FOR"] ?? self::fromIni("misc", "cache_files_for", 0);
        self::$URL_DOCS                 = $_ENV["WIKIJUMP_URL_DOCS"] ?? self::fromIni("misc", "doc_url", self::$HTTP_SCHEMA. "://" . self::$URL_HOST . "/doc");
        self::$IP_HOST                  = $_ENV["WIKIJUMP_IP_HOST"] ?? self::fromIni("misc", "ip", "127.0.0.1");
        self::$USE_CUSTOM_DOMAINS       = $_ENV["WIKIJUMP_USE_CUSTOM_DOMAINS"] ?? self::fromIni("misc", "custom_domains", true);
        self::$MODULES_JS_PATH          = $_ENV["WIKIJUMP_MODULES_JS_PATH"] ?? self::fromIni("misc", "modules_js_path", "web/files--common/modules/js");
        self::$MODULES_JS_URL           = $_ENV["WIKIJUMP_MODULES_JS_URL"] ?? self::fromIni("misc", "modules_js_url", "/common--modules/js");
        self::$MODULES_CSS_PATH         = $_ENV["WIKIJUMP_MODULES_CSS_PATH"] ?? self::fromIni("misc", "modules_css_path", "web/files--common/modules/css");
        self::$MODULES_CSS_URL          = $_ENV["WIKIJUMP_MODULES_CSS_URL"] ?? self::fromIni("misc", "modules_css_url", "/common--modules/css");
        self::$XSENDFILE_USE            = $_ENV["WIKIJUMP_XSENDFILE_USE"] ?? self::fromIni("misc", "xsendfile", false);
        self::$XSENDFILE_HEADER         = $_ENV["WIKIJUMP_XSENDFILE_HEADER"] ?? self::fromIni("misc", "xsendfile_header", "X-LIGHTTPD-send-file");

        self::$FR_CAPTCHA_SITE_KEY      = $_ENV["WIKIJUMP_FR_CAPTCHA_SITE_KEY"] ?? self::fromIni("keys", "friendlycaptcha-site-key", "");
        self::$FR_CAPTCHA_API_KEY       = $_ENV["WIKIJUMP_FR_CAPTCHA_API_KEY"] ?? self::fromIni("keys", "friendlycaptcha-api-key", "");

        // non-configurable properties
        self::$DATABASE_TYPE            = "pgsql";
        self::$DATABASE_USE_PERSISTENT_CONNECTIONS = false;
        self::$SESSION_COOKIE_DOMAIN    = "." . self::$URL_DOMAIN;
        self::$DEFAULT_SKIN             = "default";
        self::$URL_HOST_PREG            = preg_quote(self::$URL_HOST);
        self::$URL_DOMAIN_PREG          = preg_quote(self::$URL_DOMAIN);
        self::$URL_UPLOAD_DOMAIN_PREG   = preg_quote(self::$URL_UPLOAD_DOMAIN);
    }
}

GlobalProperties::init();<|MERGE_RESOLUTION|>--- conflicted
+++ resolved
@@ -4,11 +4,6 @@
 
 use Exception;
 
-<<<<<<< HEAD
-=======
-class GlobalPropertiesException extends Exception {}
-
->>>>>>> 19b276f3
 /**
  * The Wikijump GlobalProperties Class is used to parse
  * the ini file and access any settings and properties
